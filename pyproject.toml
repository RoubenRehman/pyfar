[tool.ruff]
exclude = [
    ".git",
    "docs",
    "setup.py",
]
line-length = 79
lint.ignore = []
lint.select = [
    "E",
    "F",
    "W",
<<<<<<< HEAD
    "D100", # Missing docstring in public module
    "D101", # Missing docstring in public class
    "D102", # Missing docstring in public method
    "D103", # Missing docstring in public function
    "D104", # Missing docstring in public package
    "D105", # Missing docstring in magic method
    "D106", # Missing docstring in public nested class
    "D206", # Docstring should be indented with spaces, not tabs
    "D207", # Docstring is under-indented
    "D208", # Docstring is over-indented
    "D407", # Missing section underline
    "D408", # Section underline should be in the line following the section's name
    "D409", # Section underline should match the length of its name
    "D410", # Missing blank line after section
    "D411", # Missing blank line before section
    "D412", # No blank lines allowed between a section and its content
    "D414", # Section has no content
    "D419", # Docstring is empty
    "D415", # First line should end with a period
    "D417", # Missing argument descriptions in the docstring
=======
    "ERA",
    "NPY",
    "COM",
    "I002",
    "TID252",
    "FIX",
>>>>>>> 25cbfee1
]

# Ignore missing docstrings in tests
[tool.ruff.lint.per-file-ignores]
"tests/*" = [
    "D100",
    "D101",
    "D103",
    "D104",
]<|MERGE_RESOLUTION|>--- conflicted
+++ resolved
@@ -10,7 +10,6 @@
     "E",
     "F",
     "W",
-<<<<<<< HEAD
     "D100", # Missing docstring in public module
     "D101", # Missing docstring in public class
     "D102", # Missing docstring in public method
@@ -31,14 +30,12 @@
     "D419", # Docstring is empty
     "D415", # First line should end with a period
     "D417", # Missing argument descriptions in the docstring
-=======
     "ERA",
     "NPY",
     "COM",
     "I002",
     "TID252",
     "FIX",
->>>>>>> 25cbfee1
 ]
 
 # Ignore missing docstrings in tests
