--- conflicted
+++ resolved
@@ -352,10 +352,6 @@
 
 class AnyClass:
     """Placeholder class."""
-<<<<<<< HEAD
-
-=======
->>>>>>> 64a90ebc
     def __init__(self, x=42):
         self.x = x
 
@@ -369,10 +365,6 @@
 
 class NoDecodeClass:
     """Placeholder class to Raise NotImplementedError for `_decode`."""
-<<<<<<< HEAD
-
-=======
->>>>>>> 64a90ebc
     def __init__(self, x=42):
         self.x = x
 
