--- conflicted
+++ resolved
@@ -14,11 +14,8 @@
 from .classes.coordinates import (deg2rad, rad2deg, dot, cross)
 from .classes.orientations import Orientations
 from .classes.filter import FilterFIR, FilterIIR, FilterSOS
-<<<<<<< HEAD
+from .classes.transmission_matrix import TransmissionMatrix
 from .classes.regularization import Regularization
-=======
-from .classes.transmission_matrix import TransmissionMatrix
->>>>>>> b1f2b5bf
 
 from . import plot
 from . import samplings
@@ -51,11 +48,4 @@
     'io',
     'dsp',
     'signals',
-    'utils',
-<<<<<<< HEAD
-    'Regularization']
-=======
-    'dot',
-    'cross',
-    ]
->>>>>>> b1f2b5bf
+    'utils']