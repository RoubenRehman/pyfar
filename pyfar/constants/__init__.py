--- conflicted
+++ resolved
@@ -13,11 +13,8 @@
 
 __all__ = [
     'speed_of_sound_simple',
-<<<<<<< HEAD
     'speed_of_sound_ideal_gas',
     'saturation_vapor_pressure',
-]
-=======
 ]
 
 
@@ -172,5 +169,4 @@
 Z_ref : float
     Reference air impedance in Pa s/m.
 
-"""
->>>>>>> 5d2a7078
+"""