"""
The following documents the FFT functionality. More details and background is
given in the :py:mod:`FFT concepts <pyfar._concepts.fft>`.
"""
import multiprocessing

import numpy as np
from scipy import fft as sfft


def rfftfreq(n_samples, sampling_rate):
    """
    Returns the positive discrete frequencies for which the FFT is calculated.

    If the number of samples
    :math:`N` is even the number of frequency bins will be :math:`2/N+1`, if
    :math:`N` is odd, the number of bins will be :math:`(N+1)/2`.

    Parameters
    ----------
    n_samples : int
        The number of samples in the signal
    sampling_rate : int
        The sampling rate of the signal

    Returns
    -------
    frequencies : array, double
        The positive discrete frequencies in Hz for which the FFT is
        calculated.
    """
    return sfft.rfftfreq(n_samples, d=1/sampling_rate)


def rfft(data, n_samples, sampling_rate, fft_norm):
    """
    Calculate the FFT of a real-valued time-signal.

    The function returns only the right-hand side of the axis-symmetric
    spectrum. The normalization is considered according to
    ``'fft_norm'`` as described in :py:func:`~pyfar.dsp.fft.normalization`
    and :py:mod:`FFT concepts <pyfar._concepts.fft>`.

    Parameters
    ----------
    data : array, double
        Array containing the time domain signal with dimensions
        (..., ``'n_samples'``)
    n_samples : int
        The number of samples
    sampling_rate : number
        sampling rate in Hz
    fft_norm : 'none', 'unitary', 'amplitude', 'rms', 'power', 'psd'
        See documentation of :py:func:`~pyfar.dsp.fft.normalization`.

    Returns
    -------
    spec : array, complex
        The complex valued right-hand side of the spectrum with dimensions
        (..., n_bins)

    """

    # DFT
    spec = sfft.rfft(
        data, n=n_samples, axis=-1, workers=multiprocessing.cpu_count())
    # Normalization
    spec = normalization(spec, n_samples, sampling_rate, fft_norm,
                         inverse=False, single_sided=True)

    return spec


def irfft(spec, n_samples, sampling_rate, fft_norm):
    """
    Calculate the IFFT of a single-sided Fourier spectrum.

    The function takes only the right-hand side of the spectrum and returns a
    real-valued time signal. The normalization is considered according to
    ``'fft_norm'`` as described in :py:func:`~pyfar.dsp.fft.normalization`
    and :py:mod:`FFT concepts <pyfar._concepts.fft>`.

    Parameters
    ----------
    spec : array, complex
        The complex valued right-hand side of the spectrum with dimensions
        (..., n_bins)
    n_samples : int
        The number of samples of the corresponding time signal. This is crucial
        to allow for the correct transform of time signals with an odd number
        of samples.
    sampling_rate : number
        sampling rate in Hz
    fft_norm : 'none', 'unitary', 'amplitude', 'rms', 'power', 'psd'
        See :py:func:`~pyfar.dsp.fft.normalization`.

    Returns
    -------
    data : array, double
        Array containing the time domain signal with dimensions
        (..., ``'n_samples'``)
    """

    # Inverse normalization
    spec = normalization(spec, n_samples, sampling_rate, fft_norm,
                         inverse=True, single_sided=True)
    # Inverse DFT
    data = sfft.irfft(
        spec, n=n_samples, axis=-1, workers=multiprocessing.cpu_count())

    return data


def fftfreq(n_samples, sampling_rate):
    """
    Returns the negative and positive discrete frequencies for which the FFT
    is calculated. The number of frequency bins equals n_samples. The zero
    frequency is shifted to the center.

    Parameters
    ----------
    n_samples : int
        The number of samples in the signal
    sampling_rate : int
        The sampling rate of the signal

    Returns
    -------
    frequencies : array, double
        The discrete frequencies in Hz for which the FFT is
        calculated.
    """
    return sfft.fftshift(sfft.fftfreq(n_samples, d=1/sampling_rate))


def fft(data, n_samples, sampling_rate, fft_norm):
    """
    Calculate the double-sided FFT of a time signal.

    The function returns the double sided spectrum. The normalization is
    considered according to ``'fft_norm'`` as described in
    :py:func:`~pyfar.dsp.fft.normalization`
    and :py:mod:`FFT concepts <pyfar._concepts.fft>`.

    Parameters
    ----------
    data : array, double
        Array containing the time domain signal with dimensions
        (..., ``'n_samples'``)
    n_samples : int
        The number of samples
    sampling_rate : number
        sampling rate in Hz
    fft_norm : 'none', 'unitary', 'amplitude', 'rms', 'power', 'psd'
        See documentation of :py:func:`~pyfar.dsp.fft.normalization`.

    Returns
    -------
    spec : array, complex
        The complex valued right-hand side of the spectrum with dimensions
        (..., n_bins)

    """

    # DFT
    spec = sfft.fftshift(sfft.fft(
        data, n=n_samples, axis=-1, workers=multiprocessing.cpu_count()),
        axes=-1)
    # Normalization
    spec = normalization(spec, n_samples, sampling_rate, fft_norm,
                         inverse=False, single_sided=False)

    return spec


def ifft(spec, n_samples, sampling_rate, fft_norm):
    """
    Calculate the IFFT of a double-sided Fourier spectrum.

    The function takes double-sided spectrum and returns a  time signal.
    The normalization is considered according to
    ``'fft_norm'`` as described in :py:func:`~pyfar.dsp.fft.normalization`
    and :py:mod:`FFT concepts <pyfar._concepts.fft>`.

    Parameters
    ----------
    spec : array, complex
        The complex valued right-hand side of the spectrum with dimensions
        (..., n_bins)
    n_samples : int
        The number of samples of the corresponding time signal. This is crucial
        to allow for the correct transform of time signals with an odd number
        of samples.
    sampling_rate : number
        sampling rate in Hz
    fft_norm : 'none', 'unitary', 'amplitude', 'rms', 'power', 'psd'
        See :py:func:`~pyfar.dsp.fft.normalization`.

    Returns
    -------
    data : array, double
        Array containing the time domain signal with dimensions
        (..., ``'n_samples'``)
    """

    # Inverse normalization
    spec = normalization(spec, n_samples, sampling_rate, fft_norm,
                         inverse=True, single_sided=False)
    # Inverse DFT
<<<<<<< HEAD
    data = sfft.ifft(
        sfft.ifftshift(spec, axes=-1),
        n=n_samples, axis=-1, workers=multiprocessing.cpu_count())

    return data
=======
    return sfft.ifft(
        sfft.ifftshift(spec, axes=-1),
        n=n_samples,
        axis=-1,
        workers=multiprocessing.cpu_count())
>>>>>>> cce420ff


def normalization(spec, n_samples, sampling_rate, fft_norm='none',
                  inverse=False, single_sided=True, window=None):
    """
    Normalize a Fourier spectrum.

    Apply normalizations defined in [1]_ to the DFT spectrum.
    Note that the phase is maintained in all cases, i.e., instead of taking
    the squared absolute values for ``'power'`` and ``'psd'``, the complex
    spectra are multiplied with their absolute values to ensure a correct
    renormalization.
    For detailed information and explanations, refer to
    :py:mod:`FFT concepts <pyfar._concepts.fft>`.

    Parameters
    ----------
    spec : numpy array
        N dimensional array which has the frequency bins in the last
        dimension. E.g., ``spec.shape == (10,2,129)`` holds 10 times 2 spectra
        with 129 frequency bins each.
    n_samples : int
        number of samples of the corresponding time signal
    sampling_rate : number
        sampling rate of the corresponding time signal in Hz
    fft_norm : string, optional
        ``'none'``
            Do not apply any normalization. Appropriate for energy signals
            such as impulse responses.
        ``'unitary'``
            Multiply `spec` by factor of two as in [1]_ Eq. (8)
            (except for 0 Hz and the Nyquist frequency at half the sampling
            rate) to obtain the single-sided spectrum.
        ``'amplitude'``
            Scale spectrum by ``1/n_samples`` as in [1]_ Eq. (4)
            to obtain the amplitude spectrum.
        'rms'
            Scale spectrum by :math:`1/\\sqrt{2}` as in [1]_
            Eq.(10) to obtain the RMS spectrum.
        'power'
            Power spectrum, which equals the squared RMS spectrum
            (except for the retained phase).
        'psd'
            The power spectrum is scaled by ``n_samples/sampling_rate`` as in
            [1]_ Eq. (6)

        Note that the `unitary` normalization is also applied for `amplitude`,
        `rms`, `power`, and `psd` if the input spectrum is single sided (see
        `single_sided`).
    inverse : bool, optional
        apply the inverse normalization. The default is ``False``.
    single_sided : bool, optional
        denotes if `spec` is a single sided spectrum up to half the sampling
        rate or a both sided (full) spectrum. If ``single_sided=True`` the
        `unitary` normalization according to [1]_ Eq. (8) is applied unless
        ``fft_norm='none'``.
        The default is ``True``.
    window : None, array like
        window that was applied to the time signal before performing the FFT.
        Affects the normalization as in [1]_ Eqs. (11-13). The window must be
        an array-like with `n_samples` length and. The default is ``None``,
        which denotes that no window was applied.

    Returns
    -------
    spec : numpy array
        normalized input spectrum

    References
    ----------
    .. [1]  J. Ahrens, C. Andersson, P. Höstmad, and W. Kropp, “Tutorial on
            Scaling of the Discrete Fourier Transform and the Implied Physical
            Units of the Spectra of Time-Discrete Signals,” Vienna, Austria,
            May 2020, p. e-Brief 600.
    """

    # check if normalization should be applied
    if fft_norm == 'none':
        return spec

    # check input
    if not isinstance(spec, np.ndarray):
        raise ValueError("Input 'spec' must be a numpy array.")
    if window is not None:
        if len(window) != n_samples:
            raise ValueError((f"window must be {n_samples} long "
                              f"but is {len(window)} long."))

    n_bins = spec.shape[-1]
    norm = np.ones(n_bins)

    # account for type of normalization
    if fft_norm == "amplitude":
        if window is None:
            # Equation 4 in Ahrens et al. 2020
            norm /= n_samples
        else:
            # Equation 11 in Ahrens et al. 2020
            norm /= np.sum(window)
    elif fft_norm == 'rms':
        if not single_sided:
            raise ValueError(
                "'rms' normalization does only exist for single-sided spectra")
        if window is None:
            # Equation 10 in Ahrens et al. 2020
            norm /= n_samples
        else:
            # Equation 11 in Ahrens et al. 2020
            norm /= np.sum(window)
        if _is_odd(n_samples):
            norm[1:] /= np.sqrt(2)
        else:
            norm[1:-1] /= np.sqrt(2)
    elif fft_norm == 'power':
        if window is None:
            # Equation 5 in Ahrens et al. 2020
            norm /= n_samples**2
        else:
            # Equation 12 in Ahrens et al. 2020
            norm /= np.sum(window)**2
        # the phase is kept for being able to switch between normalizations
        # altoug the power spectrum does usually not have phase information,
        # i.e., spec = np.abs(spec)**2
        if not inverse:
            spec *= np.abs(spec)
    elif fft_norm == 'psd':
        if window is None:
            # Equation 6 in Ahrens et al. 2020
            norm /= (n_samples * sampling_rate)
        else:
            # Equation 13 in Ahrens et al. 2020
            norm /= (np.sum(window)**2 * sampling_rate)
        # the phase is kept for being able to switch between normalizations
        # altoug the power spectrum does usually not have phase information,
        # i.e., spec = np.abs(spec)**2
        if not inverse:
            spec *= np.abs(spec)
    elif fft_norm != 'unitary':
        raise ValueError(("norm type must be 'unitary', 'amplitude', 'rms', "
                          f"'power', or 'psd' but is '{fft_norm}'"))

    # account for inverse
    if inverse:
        norm = 1 / norm

    # apply normalization
    spec = spec * norm

    # scaling for single sided spectrum, i.e., to account for the lost
    # energy in the discarded half of the spectrum. Only the bins at 0 Hz
    # and Nyquist remain as they are (Equation 8 in Ahrens et al. 2020).
    if single_sided:
        scale = 2 if not inverse else 1 / 2
        if _is_odd(n_samples):
            spec[..., 1:] *= scale
        else:
            spec[..., 1:-1] *= scale

    # reverse the squaring in case of 'power' and 'psd' normalization
    if inverse and fft_norm in ["power", "psd"]:
        spec /= np.sqrt(np.abs(spec))

    return spec


def _is_odd(num):
    """
    Check if a number is even or odd. Returns True if odd and False if even.

    Parameters
    ----------
    num : int
        Integer number to check

    Returns
    -------
    condition : bool
        True if odd and False if even

    """
    return bool(num & 0x1)


<<<<<<< HEAD
def _calc_n_bins_from_time_data(n_samples, complex=False):
=======
def _n_bins_from_n_samples(n_samples, complex_time=False):
>>>>>>> cce420ff
    """
    Helper function to calculate the number of bins resulting from a FFT
    with n_samples

    Parameters
    ----------
    n_samples : int
        Number of samples
    complex : bool
        Flag which indicates if the time data are real or complex-valued.

    Returns
    -------
    n_bins : int
        Resulting number of frequency bins

    """
<<<<<<< HEAD
    if complex:
        n_bins = n_samples
    else:
        n_bins = n_samples // 2 + 1

    return int(n_bins)


def _calc_n_samples_from_frequency_data(num_freq_bins, complex=False):
=======

    return int(n_samples) if complex_time else n_samples // 2 + 1


def _n_samples_from_n_bins(num_freq_bins, is_complex=False):
>>>>>>> cce420ff
    """
    Helper function to calculate the number of samples resulting from
    an inverse FFT of a spectrum with n_freq_bins

<<<<<<< HEAD
    Paramters
    ---------
=======
    Parameters
    ----------
>>>>>>> cce420ff
    num_freq_bins : int
        Number of frequency bins
    complex : bool
        Flag which indicates if the frequency data are a one or two-sided
        spectrum.

    Returns
    -------
    n_samples : int
        Resulting number of time samples.

    """
<<<<<<< HEAD
    if complex:
        return num_freq_bins
    else:
        return max(1, (num_freq_bins - 1) * 2)


def add_mirror_spectrum(data_single_sided, even):
    """
    Adds mirror spectrum to single-sided frequency data
    and applies fftshift. The output is a double-sided
    spectrum that matches the format of :py:func:`~fft`.

    Paramters
    ---------
    data : numpy array
        M-dimensional array of single-sided spectrum of shape (..., N)
        containing N frequency bins.
    even : bool
        flag which indicates if the number of sampels of the time
        data were even.

    Returns
    -------
    data : numpy array
        M-dimensional array of double-sided spectrum of shape (..., N)
        containing N frequency bins.

    """
    if even:
        mirror_spec = data_single_sided[..., 1:-1]
    else:
        mirror_spec = data_single_sided[..., 1:]

    mirror_spec = np.conj(np.flip(mirror_spec, axis=-1))
    data = np.concatenate((data_single_sided, mirror_spec), axis=-1)
    data[..., 0] = np.real(data[..., 0])  # ensure DC bin is real valued
    return sfft.fftshift(data, axes=-1)


def remove_mirror_spectrum(data_double_sided):
    """
    Removes the redundand mirror spectrum
    of double-sided frequency data. The output is a single-sided
    spectrum that matches the format of :py:func:`~rfft`.

    Paramters
    ---------
    data_double_sided : numpy array
        M-dimensional array of double-sided spectrum of shape (..., N)
        containing N frequency bins.
=======
    return num_freq_bins if is_complex else max(1, (num_freq_bins - 1) * 2)


def _check_conjugate_symmetry(data):
    """
    Check if the frequency bins are conjugate symmetric
    around 0 Hz.

    Parameters
    -------
    data : numpy array
        M-dimensional array of double-sided spectrum of shape (..., N)
        containing N frequency bins. The 0 Hz bin must always be at index
        `data.shape[-1] // 2`.

    Returns
    -------
    results : bool
        return `True` if the fequency data are conjugate symmetric around
        0 Hz, return `False` if not.

    """
    dc_idx = data.shape[-1] // 2
    if _is_odd(data.shape[-1]):
        mirror_spec = np.conj(np.flip(data[..., :dc_idx], axis=-1))
    else:
        mirror_spec = np.conj(np.flip(data[..., 1:dc_idx], axis=-1))

    return bool(mirror_spec.shape[-1] > 0 and np.allclose(
            data[..., dc_idx+1:], mirror_spec,
            rtol=5*np.finfo(data.dtype).eps))


def add_mirror_spectrum(data_single_sided, even_samples):
    """
    Adds mirror spectrum to single-sided frequency data
    and applies fftshift. The output is a double-sided
    spectrum that matches the format of :py:func:`~fft`.

    Parameters
    ---------
    data : numpy array
        M-dimensional array of single-sided spectrum of shape (..., N)
        containing N frequency bins.
    even : bool
        flag which indicates if the number of samples of the time
        data were even.

    Returns
    -------
    data : numpy array
        M-dimensional array of double-sided spectrum of shape (..., N)
        containing N frequency bins.

    """
    if even_samples:
        mirror_spec = data_single_sided[..., 1:-1]
    else:
        mirror_spec = data_single_sided[..., 1:]

    mirror_spec = np.conj(np.flip(mirror_spec, axis=-1))
    data = np.concatenate((data_single_sided, mirror_spec), axis=-1)
    data[..., 0] = np.real(data[..., 0])  # ensure DC bin is real valued
    return sfft.fftshift(data, axes=-1)


def remove_mirror_spectrum(data_double_sided):
    """
    Checks if the data are conjugate symmetric and
    removes the redundand mirror spectrum of double-sided
    frequency data. The output is a single-sided
    spectrum that matches the format of :py:func:`~rfft`.

    Parameters
    ----------
    data_double_sided : numpy array
        M-dimensional array of double-sided spectrum of shape (..., N)
        containing N frequency bins. The 0 Hz bin must always be at index
        `data.shape[-1] // 2`.
>>>>>>> cce420ff

    Returns
    -------
    data : numpy array
<<<<<<< HEAD
        M-dimensional array of single-sided spectrum of shape (..., N)
        containing N frequency bins.

    """
    N = data_double_sided.shape[-1]
    idx = N/2
    data_double_sided = sfft.ifftshift(data_double_sided)
    return data_double_sided[..., :int(idx)+1]
=======
        M-dimensional array of single-sided spectrum of shape (..., N//2+1)
        containing N//2+1 frequency bins.

    """
    if _check_conjugate_symmetry(data_double_sided):
        N = data_double_sided.shape[-1]
        data_double_sided = sfft.ifftshift(data_double_sided)
        return data_double_sided[..., :N // 2 + 1]
    else:
        raise ValueError("Signals frequency spectrum is not"
                         " conjugate symmetric, is_complex flag"
                         " cannot be `False`.")
>>>>>>> cce420ff
<|MERGE_RESOLUTION|>--- conflicted
+++ resolved
@@ -207,19 +207,11 @@
     spec = normalization(spec, n_samples, sampling_rate, fft_norm,
                          inverse=True, single_sided=False)
     # Inverse DFT
-<<<<<<< HEAD
-    data = sfft.ifft(
-        sfft.ifftshift(spec, axes=-1),
-        n=n_samples, axis=-1, workers=multiprocessing.cpu_count())
-
-    return data
-=======
     return sfft.ifft(
         sfft.ifftshift(spec, axes=-1),
         n=n_samples,
         axis=-1,
         workers=multiprocessing.cpu_count())
->>>>>>> cce420ff
 
 
 def normalization(spec, n_samples, sampling_rate, fft_norm='none',
@@ -403,11 +395,7 @@
     return bool(num & 0x1)
 
 
-<<<<<<< HEAD
-def _calc_n_bins_from_time_data(n_samples, complex=False):
-=======
 def _n_bins_from_n_samples(n_samples, complex_time=False):
->>>>>>> cce420ff
     """
     Helper function to calculate the number of bins resulting from a FFT
     with n_samples
@@ -425,34 +413,17 @@
         Resulting number of frequency bins
 
     """
-<<<<<<< HEAD
-    if complex:
-        n_bins = n_samples
-    else:
-        n_bins = n_samples // 2 + 1
-
-    return int(n_bins)
-
-
-def _calc_n_samples_from_frequency_data(num_freq_bins, complex=False):
-=======
 
     return int(n_samples) if complex_time else n_samples // 2 + 1
 
 
 def _n_samples_from_n_bins(num_freq_bins, is_complex=False):
->>>>>>> cce420ff
     """
     Helper function to calculate the number of samples resulting from
     an inverse FFT of a spectrum with n_freq_bins
 
-<<<<<<< HEAD
-    Paramters
-    ---------
-=======
-    Parameters
-    ----------
->>>>>>> cce420ff
+    Parameters
+    ----------
     num_freq_bins : int
         Number of frequency bins
     complex : bool
@@ -465,58 +436,6 @@
         Resulting number of time samples.
 
     """
-<<<<<<< HEAD
-    if complex:
-        return num_freq_bins
-    else:
-        return max(1, (num_freq_bins - 1) * 2)
-
-
-def add_mirror_spectrum(data_single_sided, even):
-    """
-    Adds mirror spectrum to single-sided frequency data
-    and applies fftshift. The output is a double-sided
-    spectrum that matches the format of :py:func:`~fft`.
-
-    Paramters
-    ---------
-    data : numpy array
-        M-dimensional array of single-sided spectrum of shape (..., N)
-        containing N frequency bins.
-    even : bool
-        flag which indicates if the number of sampels of the time
-        data were even.
-
-    Returns
-    -------
-    data : numpy array
-        M-dimensional array of double-sided spectrum of shape (..., N)
-        containing N frequency bins.
-
-    """
-    if even:
-        mirror_spec = data_single_sided[..., 1:-1]
-    else:
-        mirror_spec = data_single_sided[..., 1:]
-
-    mirror_spec = np.conj(np.flip(mirror_spec, axis=-1))
-    data = np.concatenate((data_single_sided, mirror_spec), axis=-1)
-    data[..., 0] = np.real(data[..., 0])  # ensure DC bin is real valued
-    return sfft.fftshift(data, axes=-1)
-
-
-def remove_mirror_spectrum(data_double_sided):
-    """
-    Removes the redundand mirror spectrum
-    of double-sided frequency data. The output is a single-sided
-    spectrum that matches the format of :py:func:`~rfft`.
-
-    Paramters
-    ---------
-    data_double_sided : numpy array
-        M-dimensional array of double-sided spectrum of shape (..., N)
-        containing N frequency bins.
-=======
     return num_freq_bins if is_complex else max(1, (num_freq_bins - 1) * 2)
 
 
@@ -596,21 +515,10 @@
         M-dimensional array of double-sided spectrum of shape (..., N)
         containing N frequency bins. The 0 Hz bin must always be at index
         `data.shape[-1] // 2`.
->>>>>>> cce420ff
 
     Returns
     -------
     data : numpy array
-<<<<<<< HEAD
-        M-dimensional array of single-sided spectrum of shape (..., N)
-        containing N frequency bins.
-
-    """
-    N = data_double_sided.shape[-1]
-    idx = N/2
-    data_double_sided = sfft.ifftshift(data_double_sided)
-    return data_double_sided[..., :int(idx)+1]
-=======
         M-dimensional array of single-sided spectrum of shape (..., N//2+1)
         containing N//2+1 frequency bins.
 
@@ -622,5 +530,4 @@
     else:
         raise ValueError("Signals frequency spectrum is not"
                          " conjugate symmetric, is_complex flag"
-                         " cannot be `False`.")
->>>>>>> cce420ff
+                         " cannot be `False`.")