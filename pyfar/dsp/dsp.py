import multiprocessing
import numpy as np
from scipy import signal as sgn
import pyfar
from pyfar.dsp import fft
from pyfar.classes.warnings import PyfarDeprecationWarning
from pyfar._utils import rename_arg
import warnings
import scipy.fft as sfft


def phase(signal, deg=False, unwrap=False):
    """Returns the phase for a given signal object.

    Parameters
    ----------
    signal : Signal, FrequencyData
        pyfar Signal or FrequencyData object.
    deg : Boolean
        Specifies, whether the phase is returned in degrees or radians.
    unwrap : Boolean
        Specifies, whether the phase is unwrapped or not.
        If set to ``'360'``, the phase is wrapped to 2 pi.

    Returns
    -------
    phase : numpy array
        The phase of the signal.
    """

    if not isinstance(signal, pyfar.Signal) and \
            not isinstance(signal, pyfar.FrequencyData):
        raise TypeError(
            'Input data has to be of type: Signal or FrequencyData.')

    phase = np.angle(signal.freq)

    if np.isnan(phase).any() or np.isinf(phase).any():
        raise ValueError('Your signal has a point with NaN or Inf phase.')

    if unwrap is True:
        phase = np.unwrap(phase)
    elif unwrap == '360':
        phase = wrap_to_2pi(np.unwrap(phase))

    if deg:
        phase = np.degrees(phase)
    return phase


def group_delay(signal, frequencies=None, method='fft'):
    """Returns the group delay of a signal in samples.

    Parameters
    ----------
    signal : Signal
        An audio signal object from the pyfar signal class
    frequencies : array-like
        Frequency or frequencies in Hz at which the group delay is calculated.
        The default is ``None``, in which case signal.frequencies is used.
    method : 'scipy', 'fft', optional
        Method to calculate the group delay of a Signal. Both methods calculate
        the group delay using the method presented in [#]_ avoiding issues
        due to discontinuities in the unwrapped phase. Note that the scipy
        version additionally allows to specify frequencies for which the
        group delay is evaluated. The default is ``'fft'``, which is faster.

    Returns
    -------
    group_delay : numpy array
        Frequency dependent group delay of shape
        (:py:func:`~pyfar.classes.audio.Signal.cshape`,
        frequencies).

    References
    ----------
    .. [#]  https://www.dsprelated.com/showarticle/69.php
    """

    # check input and default values
    if not isinstance(signal, pyfar.Signal):
        raise TypeError('Input data has to be of type: Signal.')

    if frequencies is not None and method == 'fft':
        raise ValueError(
            "Specifying frequencies is not supported for the 'fft' method.")

    frequencies = signal.frequencies if frequencies is None \
        else np.asarray(frequencies, dtype=float)

    if method == 'scipy':
        # get time signal and reshape for easy looping
        time = signal.time
        time = time.reshape((-1, signal.n_samples))

        # initialize group delay
        group_delay = np.zeros((np.prod(signal.cshape), frequencies.size))

        # calculate the group delay
        for cc in range(time.shape[0]):
            group_delay[cc] = sgn.group_delay(
                (time[cc], 1), frequencies, fs=signal.sampling_rate)[1]

        # reshape to match signal
        group_delay = group_delay.reshape(signal.cshape + (-1, ))

    elif method == 'fft':
        if signal.complex:
            freq_k = fft.fft(signal.time * np.arange(signal.n_samples),
                             signal.n_samples, signal.sampling_rate,
                             fft_norm='none')
        else:
            freq_k = fft.rfft(signal.time * np.arange(signal.n_samples),
                              signal.n_samples, signal.sampling_rate,
                              fft_norm='none')

        group_delay = np.real(freq_k / signal.freq_raw)

        # catch zeros in the denominator
        group_delay[np.abs(signal.freq_raw) < 1e-15] = 0

    else:
        raise ValueError(
            "Invalid method, needs to be either 'scipy' or 'fft'.")

    return group_delay


def wrap_to_2pi(x):
    """Wraps phase to 2 pi.

    Parameters
    ----------
    x : double
        Input phase to be wrapped to 2 pi.

    Returns
    -------
    x : double
        Phase wrapped to 2 pi`.
    """
    positive_input = (x > 0)
    zero_check = np.logical_and(positive_input, (x == 0))
    x = np.mod(x, 2*np.pi)
    x[zero_check] = 2*np.pi
    return x


def linear_phase(signal, group_delay, unit="samples"):
    """
    Set the phase to a linear phase with a specified group delay.

    The linear phase signal is computed as

    .. math:: H_{\\mathrm{lin}} = |H| \\mathrm{e}^{-j \\omega \\tau}\\,,

    with :math:`H` the complex spectrum of the input data, :math:`|\\cdot|` the
    absolute values, :math:`\\omega` the frequency in radians and :math:`\\tau`
    the group delay in seconds.

    Parameters
    ----------
    signal : Signal
        input data
    group_delay : float, array like
        The desired group delay of the linear phase signal according to `unit`.
        A reasonable value for most cases is ``signal.n_samples / 2`` samples,
        which results in a time signal that is symmetric around the center. If
        group delay is a list or array it must broadcast with the channel
        layout of the signal (``signal.cshape``).
    unit : string, optional
        Unit of the group delay. Can be ``'samples'`` or ``'s'`` for seconds.
        The default is ``'samples'``.

    Returns
    -------
    signal: Signal
        linear phase copy of the input data
    """

    if not isinstance(signal, pyfar.Signal):
        raise TypeError("signal must be a pyfar Signal object.")

    # group delay in seconds
    if unit == "samples":
        tau = np.asarray(group_delay) / signal.sampling_rate
    elif unit == "s":
        tau = np.asarray(group_delay)
    else:
        raise ValueError(f"unit is {unit} but must be 'samples' or 's'.")

    # linear phase
    phase = 2 * np.pi * signal.frequencies * tau[..., np.newaxis]

    # construct linear phase spectrum
    signal_lin = signal.copy()
    signal_lin.freq_raw = \
        np.abs(signal_lin.freq_raw).astype(complex) * np.exp(-1j * phase)

    return signal_lin


def zero_phase(signal):
    """Calculate zero phase signal.

    The zero phase signal is obtained by taking the absolute values of the
    spectrum

    .. math:: H_z = |H| = \\sqrt{\\mathrm{real}(H)^2 + \\mathrm{imag}(H)^2},

    where :math:`H` is the complex valued spectrum of the input data and
    :math:`H_z` the real valued zero phase spectrum.

    The time domain data of a zero phase signal is symmetric around the first
    sample, e.g., ``signal.time[0, 1] == signal.time[0, -1]``.

    Parameters
    ----------
    signal : Signal, FrequencyData
        input data

    Returns
    -------
    signal : Signal, FrequencyData
        zero phase copy of the input data
    """

    if not isinstance(signal, (pyfar.Signal, pyfar.FrequencyData)):
        raise TypeError(
            'Input data has to be of type Signal or FrequencyData.')

    signal_zero = signal.copy()
    signal_zero.freq_raw = np.atleast_2d(np.abs(signal_zero.freq_raw))

    return signal_zero


def nextpow2(x):
    """Returns the exponent of next higher power of 2.

    Parameters
    ----------
    x : double
        Input variable to determine the exponent of next higher power of 2.

    Returns
    -------
    nextpow2 : double
        Exponent of next higher power of 2.
    """
    return np.ceil(np.log2(x))


def spectrogram(signal, window='hann', window_length=1024,
                window_overlap_fct=0.5, normalize=True):
    """Compute the magnitude spectrum versus time.

    This is a wrapper for :py:func:`scipy.signal.spectrogram` with two
    differences.
    First, the returned times refer to the start of the FFT blocks, i.e., the
    first time is always 0 whereas it is window_length/2 in scipy. Second, the
    returned spectrogram is normalized according to ``signal.fft_norm`` if the
    ``normalize`` parameter is set to ``True``.

    Parameters
    ----------
    signal : Signal
        Signal to compute spectrogram of.
    window : str
        Specifies the window (see :py:mod:`scipy.signal.windows`). The default
        is ``'hann'``.
    window_length : integer
        Window length in samples, the default ist 1024.
    window_overlap_fct : double
        Ratio of points to overlap between FFT segments [0...1]. The default is
        ``0.5``.
    normalize : bool
        Flag to indicate if the FFT normalization should be applied to the
        spectrogram according to `signal.fft_norm`. The default is ``True``.

    Returns
    -------
    frequencies : numpy array
        Frequencies in Hz at which the magnitude spectrum was computed. For
        complex valued signals, frequencies and spectrogram is arranged such
        that 0 Hz bin is centered.
    times : numpy array
        Times in seconds at which the magnitude spectrum was computed
    spectrogram : numpy array
    """

    # check input
    if not isinstance(signal, pyfar.Signal):
        raise TypeError('Input data has to be of type: Signal.')

    if window_length > signal.n_samples:
        raise ValueError("window_length exceeds signal length")

    if not isinstance(normalize, bool):
        raise TypeError("The normalize parameter needs to be boolean")

    # get spectrogram from scipy.signal
    window_overlap = int(window_length * window_overlap_fct)
    window = sgn.get_window(window, window_length)

    frequencies, times, spectrogram = sgn.spectrogram(
<<<<<<< HEAD
        x=signal.time.squeeze(), fs=signal.sampling_rate, window=window,
        noverlap=window_overlap, mode='magnitude', scaling='spectrum',
        return_onesided=not signal.complex)
=======
        x=signal.time, fs=signal.sampling_rate, window=window,
        noverlap=window_overlap, mode='magnitude', scaling='spectrum')
>>>>>>> 1a70112d

    # remove normalization from scipy.signal.spectrogram
    spectrogram /= np.sqrt(1 / window.sum()**2)

    # apply normalization from signal
    if normalize:
        spectrogram = fft.normalization(
                spectrogram, window_length, signal.sampling_rate,
                signal.fft_norm, window=window)

    # rearrange spectrogram and frequencies to center 0 Hz bin
    if signal.complex:
        frequencies = sfft.fftshift(frequencies)
        spectrogram = sfft.fftshift(spectrogram, axes=0)

    # scipy.signal takes the center of the DFT blocks as time stamp we take the
    # beginning (looks nicer in plots, both conventions are used)
    times -= times[0]

    return frequencies, times, spectrogram


def time_window(signal, interval, window='hann', shape='symmetric',
                unit='samples', crop='none', return_window=False):
    """Apply time window to signal.

    This function uses the windows implemented in
    :py:mod:`scipy.signal.windows`.

    Parameters
    ----------
    signal : Signal
        Signal object to be windowed.
    interval : array_like
        If `interval` has two entries, these specify the beginning and the end
        of the symmetric window or the fade-in / fade-out (see parameter
        `shape`).
        If `interval` has four entries, a window with fade-in between
        the first two entries and a fade-out between the last two is created,
        while it is constant in between (ignores `shape`).
        The unit of `interval` is specified by the parameter `unit`.
        See below for more details.
    window : string, float, or tuple, optional
        The type of the window. See below for a list of implemented
        windows. The default is ``'hann'``.
    shape : string, optional
        ``'symmetric'``
            General symmetric window, the two values in `interval` define the
            first and last samples of the window.
        ``'symmetric_zero'``
            Symmetric window with respect to t=0, the two values in `interval`
            define the first and last samples of fade-out. `crop` is ignored.
        ``'left'``
            Fade-in, the beginning and the end of the fade is defined by the
            two values in `interval`. See Notes for more details.
        ``'right'``
            Fade-out, the beginning and the end of the fade is defined by the
            two values in `interval`. See Notes for more details.

        The default is ``'symmetric'``.
    unit : string, optional
        Unit of `interval`. Can be set to ``'samples'`` or ``'s'`` (seconds).
        Time values are rounded to the nearest sample. The default is
        ``'samples'``.
    crop : string, optional
        ``'none'``
            The length of the windowed signal stays the same.
        ``'window'``
            The signal is truncated to the windowed part.
        ``'end'``
            Only the zeros at the end of the windowed signal are
            cropped, so the original phase is preserved.

        The default is ``'none'``.
    return_window: bool, optional
        If ``True``, both the windowed signal and the time window are returned.
        The default is ``False``.

    Returns
    -------
    signal_windowed : Signal
        Windowed signal object
    window : Signal
        Time window used to create the windowed signal, only returned if
        ``return_window=True``.

    Notes
    -----
    For a fade-in, the indexes of the samples given in `interval` denote the
    first sample of the window which is non-zero and the first which is one.
    For a fade-out, the samples given in `interval` denote the last sample
    which is one and the last which is non-zero.

    This function calls :py:func:`scipy.signal.windows.get_window` to
    create the window.
    Available window types:

    - ``boxcar``
    - ``triang``
    - ``blackman``
    - ``hamming``
    - ``hann``
    - ``bartlett``
    - ``flattop``
    - ``parzen``
    - ``bohman``
    - ``blackmanharris``
    - ``nuttall``
    - ``barthann``
    - ``kaiser`` (needs beta, see :py:func:`~pyfar.dsp.kaiser_window_beta`)
    - ``gaussian`` (needs standard deviation)
    - ``general_gaussian`` (needs power, width)
    - ``dpss`` (needs normalized half-bandwidth)
    - ``chebwin`` (needs attenuation)
    - ``exponential`` (needs center, decay scale)
    - ``tukey`` (needs taper fraction)
    - ``taylor`` (needs number of constant sidelobes, sidelobe level)

    If the window requires no parameters, then `window` can be a string.
    If the window requires parameters, then `window` must be a tuple
    with the first argument the string name of the window, and the next
    arguments the needed parameters.

    Examples
    --------

    Options for parameter `shape`.

    .. plot::

        >>> import pyfar as pf
        >>> import numpy as np
        >>> signal = pf.Signal(np.ones(100), 44100)
        >>> for shape in ['symmetric', 'symmetric_zero', 'left', 'right']:
        >>>     signal_windowed = pf.dsp.time_window(
        ...         signal, interval=[25,45], shape=shape)
        >>>     ax = pf.plot.time(signal_windowed, label=shape, unit='ms')
        >>> ax.legend(loc='right')

    Window with fade-in and fade-out defined by four values in `interval`.

    .. plot::

        >>> import pyfar as pf
        >>> import numpy as np
        >>> signal = pf.Signal(np.ones(100), 44100)
        >>> signal_windowed = pf.dsp.time_window(
        ...         signal, interval=[25, 40, 60, 90], window='hann')
        >>> pf.plot.time(signal_windowed, unit='ms')


    """
    # Check input
    if not isinstance(signal, pyfar.Signal):
        raise TypeError("The parameter signal has to be of type: Signal.")
    if shape not in ('symmetric', 'symmetric_zero', 'left', 'right'):
        raise ValueError(
            "The parameter shape has to be 'symmetric', 'symmetric_zero' "
            "'left' or 'right'.")
    if crop not in ('window', 'end', 'none'):
        raise TypeError(
            "The parameter crop has to be 'none', 'window' or 'end'.")
    if not isinstance(interval, (list, tuple)):
        raise TypeError(
            "The parameter interval has to be of type list, tuple or None.")
    if not isinstance(return_window, bool):
        raise TypeError(
            "The parameter return_window needs to be boolean.")

    interval = np.array(interval)
    if not np.array_equal(interval, np.sort(interval)):
        raise ValueError("Values in interval need to be in ascending order.")
    # Convert to samples
    if unit == 's':
        interval = np.round(interval*signal.sampling_rate).astype(int)
    elif unit == 'samples':
        interval = interval.astype(int)
    else:
        raise ValueError(f"unit is {unit} but has to be 'samples' or 's'.")
    # Check window size
    if interval[-1] > signal.n_samples:
        raise ValueError(
            "Values in interval require window to be longer than signal.")

    # Create window
    # win_start and win_stop define the first and last sample of the window
    if len(interval) == 2:
        if shape == 'symmetric':
            win, win_start, win_stop = _time_window_symmetric_interval_two(
                interval, window)
        elif shape == 'symmetric_zero':
            win, win_start, win_stop = _time_window_symmetric_zero(
                signal.n_samples, interval, window)
        elif shape == 'left':
            win, win_start, win_stop = _time_window_left(
                signal.n_samples, interval, window)
        elif shape == 'right':
            win, win_start, win_stop = _time_window_right(
                interval, window)
    elif len(interval) == 4:
        win, win_start, win_stop = _time_window_symmetric_interval_four(
            interval, window)
    else:
        raise ValueError(
            "interval needs to contain two or four values.")

    # Apply window
    signal_win = signal.copy()
    if crop == 'window':
        signal_win.time = signal_win.time[..., win_start:win_stop+1]*win
        if return_window:
            window_fin = pyfar.Signal(win, signal_win.sampling_rate)
    if crop == 'end':
        # Add zeros before window
        window_zeropadded = np.zeros(win_stop+1)
        window_zeropadded[win_start:win_stop+1] = win
        signal_win.time = signal_win.time[..., :win_stop+1]*window_zeropadded
        if return_window:
            window_fin = pyfar.Signal(
                window_zeropadded, signal_win.sampling_rate)
    elif crop == 'none':
        # Create zeropadded window
        window_zeropadded = np.zeros(signal.n_samples)
        window_zeropadded[win_start:win_stop+1] = win
        signal_win.time = signal_win.time*window_zeropadded
        if return_window:
            window_fin = pyfar.Signal(
                window_zeropadded, signal_win.sampling_rate)

    if return_window:
        interval_str = str(tuple(interval))
        if 'np' in interval_str:
            interval_str = f"({', '.join([str(i) for i in interval])})"
        window_fin.comment = (
            f"Time window with parameters interval={interval_str}, "
            f"window='{window}', shape='{shape}', unit='{unit}', "
            f"crop='{crop}'")
        return signal_win, window_fin
    else:
        return signal_win


def kaiser_window_beta(A):
    """ Return a shape parameter beta to create kaiser window based on desired
    side lobe suppression in dB.

    This function can be used to call :py:func:`~pyfar.dsp.time_window` with
    ``window=('kaiser', beta)``.

    Parameters
    ----------
    A : float
        Side lobe suppression in dB

    Returns
    -------
    beta : float
        Shape parameter beta after [#]_, Eq. 7.75

    References
    ----------
    .. [#]  A. V. Oppenheim and R. W. Schafer, Discrete-time signal processing,
            Third edition, Upper Saddle, Pearson, 2010.
    """
    A = np.abs(A)
    if A > 50:
        beta = 0.1102 * (A - 8.7)
    elif A >= 21:
        beta = 0.5842 * (A - 21)**0.4 + 0.07886 * (A - 21)
    else:
        beta = 0.0

    return beta


def _time_window_symmetric_interval_two(interval, window):
    """ Symmetric time window between 2 values given in interval.

    Parameters
    ----------
    interval : array_like
        Boundaries of the window
    window : string
        Window type, see :py:func:`~pyfar.dsp.time_window`

    Returns
    -------
    win : numpy array
        Time window
    win_start : int
        Index of first sample of window
    win_stop : int
        Index of last sample of window
    """
    win_samples = interval[1]-interval[0]+1
    win = sgn.windows.get_window(window, win_samples, fftbins=False)
    win_start = interval[0]
    win_stop = interval[1]
    return win, win_start, win_stop


def _time_window_left(n_samples, interval, window):
    """ Left-sided time window. ""

    Parameters
    ----------
    n_samples : int
        Number of samples of signal to be windowed
    interval : array_like
        First and last sample of fade-in
    window : string
        Window type, see :py:func:`~pyfar.dsp.time_window`

    Returns
    -------
    win : numpy array
        Time window
    win_start : int
        Index of first sample of window
    win_stop : int
        Index of last sample of window
    """
    fade_samples = int(2*(interval[1]-interval[0]))
    fade = sgn.windows.get_window(window, fade_samples, fftbins=False)
    win = np.ones(n_samples-interval[0])
    win[0:interval[1]-interval[0]] = fade[:int(fade_samples/2)]
    win_start = interval[0]
    win_stop = n_samples-1
    return win, win_start, win_stop


def _time_window_right(interval, window):
    """ Right-sided time window. ""

    Parameters
    ----------
    interval : array_like
        First and last sample of fade-out
    window : string
        Window type, see :py:func:`~pyfar.dsp.time_window`

    Returns
    -------
    win : numpy array
        Time window
    win_start : int
        Index of first sample of window
    win_stop : int
        Index of last sample of window
    """
    fade_samples = int(2*(interval[1]-interval[0]))
    fade = sgn.windows.get_window(window, fade_samples, fftbins=False)
    win = np.ones(interval[1]+1)
    win[interval[0]+1:] = fade[int(fade_samples/2):]
    win_start = 0
    win_stop = interval[1]
    return win, win_start, win_stop


def _time_window_symmetric_zero(n_samples, interval, window):
    """ Symmetric time window with respect to t=0. ""

    Parameters
    ----------
    n_samples : int
        Number of samples of signal to be windowed
    interval : array_like
        First and last sample of fade-out.
    window : string
        Window type, see :py:func:`~pyfar.dsp.time_window`

    Returns
    -------
    win : numpy array
        Time window
    win_start : int
        Index of first sample of window
    win_stop : int
        Index of last sample of window
    """
    fade_samples = int(2*(interval[1]-interval[0]))
    fade = sgn.windows.get_window(window, fade_samples, fftbins=False)
    win = np.zeros(n_samples)
    win[:interval[0]+1] = 1
    win[interval[0]+1:interval[1]+1] = fade[int(fade_samples/2):]
    win[-interval[0]:] = 1
    win[-interval[1]:-interval[0]] = fade[:int(fade_samples/2)]
    win_start = 0
    win_stop = n_samples
    return win, win_start, win_stop


def _time_window_symmetric_interval_four(interval, window):
    """ Symmetric time window with two fades and constant range in between.

    Parameters
    ----------
    interval : array_like
        Indexes of fade-in and fade-out
    window : string
        Window type, see :py:func:`~pyfar.dsp.time_window`

    Returns
    -------
    win : numpy array
        Time window
    win_start : int
        Index of first sample of window
    win_stop : int
        Index of last sample of window
    """
    fade_in_samples = int(2*(interval[1]-interval[0]))
    fade_in = sgn.windows.get_window(
        window, fade_in_samples, fftbins=False)
    fade_in = fade_in[:int(fade_in_samples/2)]
    fade_out_samples = int(2*(interval[3]-interval[2]))
    fade_out = sgn.windows.get_window(
        window, fade_out_samples, fftbins=False)
    fade_out = fade_out[int(fade_out_samples/2):]
    win = np.ones(interval[-1]-interval[0]+1)
    win[0:interval[1]-interval[0]] = fade_in
    win[interval[2]-interval[0]+1:interval[3]-interval[0]+1] = fade_out
    win_start = interval[0]
    win_stop = interval[3]
    return win, win_start, win_stop


@rename_arg({"freq_range": "frequency_range"},
            "freq_range parameter will be deprecated in pyfar 0.8.0 in "
            "favor of frequency_range")
def regularized_spectrum_inversion(
        signal, frequency_range,
        regu_outside=1., regu_inside=10**(-200/20), regu_final=None,
        normalized=True):
    r"""Invert the spectrum of a signal applying frequency dependent
    regularization.

    Regularization can either be specified within a given
    frequency range using two different regularization factors, or for each
    frequency individually using the parameter `regu_final`. In the first case
    the regularization factors for the frequency regions are cross-faded using
    a raised cosine window function with a width of :math:`\sqrt{2}f` above and
    below the given frequency range. Note that the resulting regularization
    function is adjusted to the quadratic maximum of the given signal.
    In case the `regu_final` parameter is used, all remaining options are
    ignored and an array matching the number of frequency bins of the signal
    needs to be given. In this case, no normalization of the regularization
    function is applied.

    Finally, the inverse spectrum is calculated as [#]_, [#]_,

    .. math::

        S^{-1}(f) = \frac{S^*(f)}{S^*(f)S(f) + \epsilon(f)}


    Parameters
    ----------
    signal : Signal
        The signals which spectra are to be inverted.
    frequency_range : tuple, array_like, double
        The upper and lower frequency limits outside of which the
        regularization factor is to be applied.
    regu_outside : float, optional
        The normalized regularization factor outside the frequency range.
        The default is ``1``.
    regu_inside : float, optional
        The normalized regularization factor inside the frequency range.
        The default is ``10**(-200/20)`` (-200 dB).
    regu_final : float, array_like, optional
        The final regularization factor for each frequency, default ``None``.
        If this parameter is set, the remaining regularization factors are
        ignored.
    normalized : bool
        Flag to indicate if the normalized spectrum (according to
        `signal.fft_norm`) should be inverted. The default is ``True``.
    freq_range: tuple, array_like, double
        The upper and lower frequency limits outside of which the
        regularization factor is to be applied.
        ``'freq_range'`` parameter will be deprecated in pyfar 0.8.0 in favor
        of ``'frequency_range'``.


    Returns
    -------
    Signal
        The resulting signal after inversion.

    References
    ----------
    .. [#]  O. Kirkeby and P. A. Nelson, “Digital Filter Design for Inversion
            Problems in Sound Reproduction,” J. Audio Eng. Soc., vol. 47,
            no. 7, p. 13, 1999.

    .. [#]  P. C. Hansen, Rank-deficient and discrete ill-posed problems:
            numerical aspects of linear inversion. Philadelphia: SIAM, 1998.

    """
    if not isinstance(signal, pyfar.Signal):
        raise ValueError("The input signal needs to be of type pyfar.Signal.")

    if not isinstance(normalized, bool):
        raise TypeError("The normalized parameter needs to be boolean")

    if normalized:
        data = signal.freq
    else:
        data = signal.freq_raw

    frequency_range = np.asarray(frequency_range)

    if frequency_range.size < 2:
        raise ValueError(
            "The frequency range needs to specify lower and upper limits.")

    if regu_final is None:
        regu_inside = np.ones(signal.n_bins, dtype=np.double) * regu_inside
        regu_outside = np.ones(signal.n_bins, dtype=np.double) * regu_outside

        idx_xfade_lower = signal.find_nearest_frequency(
            [frequency_range[0]/np.sqrt(2), frequency_range[0]])

        regu_final = _cross_fade(regu_outside, regu_inside, idx_xfade_lower)

        if frequency_range[1] < signal.sampling_rate/2:
            idx_xfade_upper = signal.find_nearest_frequency([
                frequency_range[1],
                np.min([frequency_range[1]*np.sqrt(2),
                        signal.sampling_rate/2])])

            regu_final = _cross_fade(regu_final, regu_outside, idx_xfade_upper)

        regu_final *= np.max(np.abs(data)**2)

    inverse = signal.copy()
    inverse.freq = np.conj(data) / (np.conj(data)*data + regu_final)

    return inverse


def _cross_fade(first, second, indices):
    """Cross-fade two numpy arrays by multiplication with a raised cosine
    window inside the range specified by the indices. Outside the range, the
    result will be the respective first or second array, without distortions.

    Parameters
    ----------
    first : array, double
        The first array.
    second : array, double
        The second array.
    indices : array-like, tuple, int
        The lower and upper cross-fade indices.

    Returns
    -------
    result : array, double
        The resulting array after cross-fading.
    """
    indices = np.asarray(indices)
    if np.shape(first)[-1] != np.shape(second)[-1]:
        raise ValueError("Both arrays need to be of same length.")
    len_arrays = np.shape(first)[-1]
    if np.any(indices > np.shape(first)[-1]):
        raise IndexError("Index is out of range.")

    len_xfade = np.squeeze(np.abs(np.diff(indices)))
    window = sgn.windows.hann(len_xfade*2 + 1, sym=True)
    window_rising = window[:len_xfade]
    window_falling = window[len_xfade+1:]

    window_first = np.concatenate(
        (np.ones(indices[0]), window_falling, np.zeros(len_arrays-indices[1])))
    window_second = np.concatenate(
        (np.zeros(indices[0]), window_rising, np.ones(len_arrays-indices[1])))

    result = first * window_first + second * window_second

    return result


def minimum_phase(signal, n_fft=None, truncate=True):
    """
    Calculate the minimum phase equivalent of a finite impulse response.

    The method is based on the Hilbert transform of the real-valued cepstrum
    of the finite impulse response, that is the cepstrum of the magnitude
    spectrum only. As a result the magnitude spectrum is not distorted.
    Potential aliasing errors can occur due to the Fourier transform based
    calculation of the magnitude spectrum, which however are negligible if the
    length of Fourier transform ``n_fft`` is sufficiently high. [#]_
    (Section 8.5.4)

    Parameters
    ----------
    signal : Signal
        The finite impulse response for which the minimum-phase version is
        computed.
    n_fft : int, optional
        The FFT length used for calculating the cepstrum. Should be at least a
        few times larger than ``signal.n_samples``. The default ``None`` uses
        eight times the signal length rounded up to the next power of two,
        that is: ``2**int(np.ceil(np.log2(n_samples * 8)))``.
    truncate : bool, optional
        If ``truncate`` is ``True``, the resulting minimum phase impulse
        response is truncated to a length of
        ``signal.n_samples//2 + signal.n_samples % 2``. This avoids
        aliasing described above in any case but might distort the magnitude
        response if ``signal.n_samples`` is to low. If truncate is ``False``
        the output signal has the same length as the input signal. The default
        is ``True``.

    Returns
    -------
    signal_minphase : Signal
        The minimum phase version of the input data.

    References
    ----------
    .. [#]  J. S. Lim and A. V. Oppenheim, Advanced topics in signal
            processing, pp. 472-473, First Edition. Prentice Hall, 1988.

    Examples
    --------

    Create a minimum phase equivalent of a linear phase FIR low-pass filter

    .. plot::

        >>> import pyfar as pf
        >>> import numpy as np
        >>> from scipy.signal import remez
        >>> import matplotlib.pyplot as plt
        >>> freq = [0, 0.2, 0.3, 1.0]
        >>> h_linear = pf.Signal(remez(151, freq, [1, 0], fs=2.), 44100)
        >>> # create minimum phase impulse responses
        >>> h_min = pf.dsp.minimum_phase(h_linear, truncate=False)
        >>> # plot the result
        >>> pf.plot.use()
        >>> fig, axs = plt.subplots(3, figsize=(8, 6))
        >>> pf.plot.time(h_linear, ax=axs[0], unit='ms')
        >>> pf.plot.time(h_min, ax=axs[0], unit='ms')
        >>> axs[0].grid(True)
        >>> pf.plot.freq(h_linear, ax=axs[1])
        >>> pf.plot.group_delay(h_linear, ax=axs[2], unit="ms")
        >>> pf.plot.freq(h_min, ax=axs[1])
        >>> pf.plot.group_delay(h_min, ax=axs[2], unit="ms")
        >>> axs[2].legend(['Linear', 'Minimum'], loc=3, ncol=2)
        >>> axs[2].set_ylim(-2.5, 2.5)

    """
    from scipy.fft import fft, ifft

    workers = multiprocessing.cpu_count()
    # center the energy by taking the linear phase signal (using n_samples//2
    # performs better than using n_samples/2)
    signal = pyfar.dsp.linear_phase(
        signal, signal.n_samples // 2, unit='samples')

    if n_fft is None:
        n_fft = 2**int(np.ceil(np.log2(signal.n_samples * 8)))
    elif n_fft < signal.n_samples:
        raise ValueError((
            f"n_fft is {n_fft} but must be at least {signal.n_samples}, "
            "which is the length of the input signal"))

    # add eps to the magnitude spectrum to avoid nans in log
    H = np.abs(fft(signal.time, n=n_fft, workers=workers, axis=-1))
    H[H == 0] = np.finfo(float).eps

    # calculate the minimum phase using the Hilbert transform
    phase = -np.imag(sgn.hilbert(np.log(H), N=n_fft, axis=-1))
    data = ifft(H*np.exp(1j*phase), axis=-1, workers=workers).real

    # cut to length
    if truncate:
        N = signal.n_samples // 2 + signal.n_samples % 2
        data = data[..., :N]
    else:
        data = data[..., :signal.n_samples]

    return pyfar.Signal(data, signal.sampling_rate)


def pad_zeros(signal, pad_width, mode='end'):
    """Pad a signal with zeros in the time domain.

    Parameters
    ----------
    signal : Signal
        The signal which is to be extended.
    pad_width : int
        The number of samples to be padded.
    mode : str, optional
        The padding mode:

        ``'end'``
            Append zeros to the end of the signal
        ``'beginning'``
            Prepend zeros to the beginning of the signal
        ``'center'``
            Insert the number of zeros in the middle of the signal.
            This mode can be used to pad signals with a symmetry with respect
            to the time ``t=0``.

        The default is ``'end'``.

    Returns
    -------
    Signal
        The zero-padded signal.

    Examples
    --------
    >>> import pyfar as pf
    >>> impulse = pf.signals.impulse(512, amplitude=1)
    >>> impulse_padded = pf.dsp.pad_zeros(impulse, 128, mode='end')

    """

    if not isinstance(signal, pyfar.Signal):
        raise TypeError('Input data has to be of type: Signal.')

    if mode in ['before', 'after']:
        warnings.warn(('Mode "before" and "after" will be renamed into '
                       '"beginning" and "end" and can no longer be used in '
                       'Pyfar 0.8.0.'), PyfarDeprecationWarning)

        mode = 'beginning' if mode == 'before' else 'end'

    padded_signal = signal.flatten()

    if mode in ['end', 'center']:
        pad_array = ((0, 0), (0, pad_width))
    elif mode == 'beginning':
        pad_array = ((0, 0), (pad_width, 0))
    else:
        raise ValueError("Unknown padding mode.")

    if mode == 'center':
        shift_samples = int(np.round(signal.n_samples/2))
        padded_signal.time = np.roll(
            padded_signal.time, shift_samples, axis=-1)

    padded_signal.time = np.pad(
        padded_signal.time, pad_array, mode='constant')

    if mode == 'center':
        padded_signal.time = np.roll(
            padded_signal.time, -shift_samples, axis=-1)

    padded_signal = padded_signal.reshape(signal.cshape)

    return padded_signal


def time_shift(
        signal, shift, mode='cyclic', unit='samples', pad_value=0.):
    """Apply a cyclic or linear time-shift to a signal.

    This function only allows integer value sample shifts. If unit ``'time'``
    is used, the shift samples will be rounded to the nearest integer value.
    For a shift using fractional sample values see
    :py:func:`~pf.dsp.fractional_time_shift`.

    Parameters
    ----------
    signal : Signal
        The signal to be shifted
    shift : int, float
        The time-shift value. A positive value will result in right shift on
        the time axis (delaying of the signal), whereas a negative value
        yields a left shift on the time axis (non-causal shift to a earlier
        time). If a single value is given, the same time shift will be applied
        to each channel of the signal. Individual time shifts for each channel
        can be performed by passing an array matching the signals channel
        dimensions :py:func:`~pyfar.classes.audio.Signal.cshape`.
    mode : str, optional
        The shifting mode

        ``"linear"``
            Apply linear shift, i.e., parts of the signal that are shifted to
            times smaller than 0 samples and larger than ``signal.n_samples``
            disappear. To maintain the shape of the signal, the signal is
            padded at the respective other end. The pad value is determined by
            ``pad_type``.
        ``"cyclic"``
            Apply a cyclic shift, i.e., parts of the signal that are shifted to
            values smaller than 0 are wrapped around to the end, and parts that
            are shifted to values larger than ``signal.n_samples`` are wrapped
            around to the beginning.

        The default is ``"cyclic"``
    unit : str, optional
        Unit of the shift variable, this can be either ``'samples'`` or ``'s'``
        for seconds. By default ``'samples'`` is used. Note that in the case
        of specifying the shift time in seconds, the value is rounded to the
        next integer sample value to perform the shift.
    pad_type : numeric, optional
        The pad value for linear shifts, by default ``0.`` is used.
        Pad :py:data:`numpy.nan` to the respective channels if the rms value
        of the signal is to be maintained for block-wise rms estimation of the
        noise power of a signal. Note that if NaNs are padded, the returned
        data will be a :py:class:`~pyfar.classes.audio.TimeData` instead of
        :py:class:`~pyfar.classes.audio.Signal` object.

    Returns
    -------
    Signal, TimeData
        The time-shifted signal. This is a
        :py:class:`~pyfar.classes.audio.TimeData` object in case a linear shift
        was done and the signal was padded with Nans. In all other cases, a
        :py:class:`~pyfar.classes.audio.Signal` object is returned.

    Examples
    --------
    Individually do a cyclic shift of a set of ideal impulses stored in three
    different channels and plot the resulting signals

    .. plot::

        >>> import pyfar as pf
        >>> import matplotlib.pyplot as plt
        >>> # generate and shift the impulses
        >>> impulse = pf.signals.impulse(
        ...     32, amplitude=(1, 1.5, 1), delay=(14, 15, 16))
        >>> shifted = pf.dsp.time_shift(impulse, [-2, 0, 2])
        >>> # time domain plot
        >>> pf.plot.use('light')
        >>> _, axs = plt.subplots(2, 1)
        >>> pf.plot.time(impulse, ax=axs[0], unit='samples')
        >>> pf.plot.time(shifted, ax=axs[1], unit='samples')
        >>> axs[0].set_title('Original signals')
        >>> axs[1].set_title('Shifted signals')

    Perform a linear time shift instead and pad with NaNs

    .. plot::

        >>> import pyfar as pf
        >>> import numpy as np
        >>> import matplotlib.pyplot as plt
        >>> # generate and shift the impulses
        >>> impulse = pf.signals.impulse(
        ...     32, amplitude=(1, 1.5, 1), delay=(14, 15, 16))
        >>> shifted = pf.dsp.time_shift(
        ...     impulse, [-2, 0, 2], mode='linear', pad_value=np.nan)
        >>> # time domain plot
        >>> pf.plot.use('light')
        >>> _, axs = plt.subplots(2, 1)
        >>> pf.plot.time(impulse, ax=axs[0], unit='samples')
        >>> pf.plot.time(shifted, ax=axs[1], unit='samples')
        >>> axs[0].set_title('Original signals')
        >>> axs[1].set_title('Shifted signals')

    """
    if mode not in ["linear", "cyclic"]:
        raise ValueError(f"mode is '{mode}' but mist be 'linear' or cyclic'")

    shift = np.broadcast_to(shift, signal.cshape)
    if unit == 's':
        shift_samples = np.round(shift*signal.sampling_rate).astype(int)
    elif unit == 'samples':
        shift_samples = shift.astype(int)
    else:
        raise ValueError(
            f"unit is '{unit}' but must be 'samples' or 's'.")

    if np.any(np.abs(shift_samples) > signal.n_samples) and mode == "linear":
        raise ValueError(("Can not shift by more samples than signal.n_samples"
                          " if mode is 'linear'"))

    shifted = signal.copy()
    for ch in np.ndindex(signal.cshape):
        shifted.time[ch] = np.roll(
            shifted.time[ch],
            shift_samples[ch],
            axis=-1)

        if mode == 'linear':
            if shift_samples[ch] > 0:
                samples = slice(0, shift_samples[ch])
                shifted.time[ch + (samples, )] = pad_value
            elif shift_samples[ch] < 0:
                samples = slice(shifted.n_samples + shift_samples[ch],
                                shifted.n_samples)
                shifted.time[ch + (samples, )] = pad_value

    if np.any(np.isnan(shifted.time)):
        shifted = pyfar.TimeData(
            shifted.time, shifted.times, comment=shifted.comment,
            is_complex=signal.complex)

    return shifted


def find_impulse_response_delay(impulse_response, N=1):
    """Find the delay in sub-sample values of an impulse response.

    The method relies on the analytic part of the cross-correlation function
    of the impulse response and it's minimum-phase equivalent, which is zero
    for the maximum of the correlation function. For sub-sample root finding,
    the analytic signal is approximated using a polynomial of order ``N``.
    The algorithm is based on [#]_ with the following modifications:

    1.  Values with negative gradient used for polynomial fitting are
        rejected, allowing to use larger part of the signal for fitting.
    2.  By default a first order polynomial is used, as the slope of the
        analytic signal should in theory be linear.

    Alternatively see :py:func:`pyfar.dsp.find_impulse_response_start`. For
    complex-valued time signals, the delay is calculated separately for the
    real and complex part, and its minimum value returned.

    Parameters
    ----------
    impulse_response : Signal
        The impulse response.
    N : int, optional
        The order of the polynom used for root finding, by default 1.

    Returns
    -------
    delay : numpy.ndarray, float
        Delay of the impulse response, as an array of shape
        :py:func:`~pyfar.classes.audio.Signal.cshape`. Can be floating point
        values in the case of sub-sample values.

    References
    ----------

    .. [#]  N. S. M. Tamim and F. Ghani, “Hilbert transform of FFT pruned
            cross correlation function for optimization in time delay
            estimation,” in Communications (MICC), 2009 IEEE 9th Malaysia
            International Conference on, 2009, pp. 809-814.

    Examples
    --------
    Create a band-limited impulse shifted by 0.5 samples and estimate the
    starting sample of the impulse and plot.

    .. plot::

        >>> import pyfar as pf
        >>> import numpy as np
        >>> n_samples = 64
        >>> delay_samples = n_samples // 2 + 1/2
        >>> ir = pf.signals.impulse(n_samples)
        >>> ir = pf.dsp.linear_phase(ir, delay_samples, unit='samples')
        >>> start_samples = pf.dsp.find_impulse_response_delay(ir)
        >>> ax = pf.plot.time(ir, unit='ms', label='impulse response')
        >>> ax.axvline(
        ...     start_samples/ir.sampling_rate*1e3,
        ...     color='k', linestyle='-.', label='start sample')
        >>> ax.legend()

    """
    n = int(np.ceil((N+2)/2))

    start_samples = np.zeros(impulse_response.cshape)
    modes = ['real', 'complex'] if impulse_response.complex else ['real']
    start_sample = np.zeros((len(modes), 1), dtype=float)

    for ch in np.ndindex(impulse_response.cshape):
        # Calculate the correlation between the impulse response and its
        # minimum phase equivalent. This requires a minimum phase equivalent
        # in the strict sense, instead of the appriximation implemented in
        # pyfar.
        n_samples = impulse_response.n_samples
        for idx, mode in enumerate(modes):
            ir = impulse_response.time[ch]
            ir = np.real(ir) if mode == 'real' else np.imag(ir)

            if np.max(ir) > 1e-16:
                # minimum phase warns if the input signal is not symmetric,
                # which is not critical for this application
                with warnings.catch_warnings():
                    warnings.filterwarnings(
                        "ignore", message="h does not appear to by symmetric",
                        category=RuntimeWarning)
                    ir_minphase = sgn.minimum_phase(
                        ir, n_fft=4*n_samples)

                correlation = sgn.correlate(
                    ir,
                    np.pad(ir_minphase, (0, n_samples - (n_samples + 1)//2)),
                    mode='full')
                lags = np.arange(-n_samples + 1, n_samples)

                # calculate the analytic signal of the correlation function
                correlation_analytic = sgn.hilbert(correlation)

                # find the maximum of the analytic part of the correlation
                # function and define the search range around the maximum
                argmax = np.argmax(np.abs(correlation_analytic))
                search_region_range = np.arange(argmax-n, argmax+n)
                search_region = np.imag(
                    correlation_analytic[search_region_range])

                # mask values with a negative gradient
                mask = np.gradient(search_region, search_region_range) > 0

                # fit a polygon and estimate its roots
                search_region_poly = np.polyfit(
                    search_region_range[mask]-argmax, search_region[mask], N)
                roots = np.roots(search_region_poly)

                # Use only real-valued roots
                if np.all(np.isreal(roots)):
                    root = roots[np.abs(roots) == np.min(np.abs(roots))]
                    start_sample[idx] = np.squeeze(lags[argmax] + root)
                else:
                    start_sample[idx] = np.nan
                    warnings.warn('Starting sample not found for channel '
                                  f'{ch}')
            else:
                start_sample[idx] = np.nan

        start_samples[ch] = np.nanmin(start_sample)

    return start_samples


def find_impulse_response_start(
        impulse_response,
        threshold=20):
    """Find the start sample of an impulse response.

    The start sample is identified as the first sample which is below the
    ``threshold`` level relative to the maximum level of the impulse response.
    For room impulse responses, ISO 3382 [#]_ specifies a threshold of 20 dB.
    This function is primary intended to be used when processing room impulse
    responses. For complex-valued time signals the onset is computed separately
    for the real and imaginary part.
    Alternatively see :py:func:`pyfar.dsp.find_impulse_response_delay`.


    Parameters
    ----------
    impulse_response : pyfar.Signal
        The impulse response
    threshold : float, optional
        The threshold level in dB, by default 20, which complies with ISO 3382.

    Returns
    -------
    start_sample : numpy.ndarray, int
        Sample at which the impulse response starts

    Notes
    -----
    The function tries to estimate the PSNR in the IR based on the signal
    power in the last 10 percent of the IR. The automatic estimation may fail
    if the noise spectrum is not white or the impulse response contains
    non-linear distortions. If the PSNR is lower than the specified threshold,
    the function will issue a warning.

    References
    ----------
    .. [#]  ISO 3382-1:2009-10, Acoustics - Measurement of the reverberation
            time of rooms with reference to other acoustical parameters. pp. 22

    Examples
    --------
    Create a band-limited impulse shifted by 0.5 samples and estimate the
    starting sample of the impulse and plot.

    .. plot::

        >>> import pyfar as pf
        >>> import numpy as np
        >>> n_samples = 256
        >>> delay_samples = n_samples // 2 + 1/2
        >>> ir = pf.signals.impulse(n_samples)
        >>> ir = pf.dsp.linear_phase(ir, delay_samples, unit='samples')
        >>> start_samples = pf.dsp.find_impulse_response_start(ir)
        >>> ax = pf.plot.time(ir, unit='ms', label='impulse response', dB=True)
        >>> ax.axvline(
        ...     start_samples/ir.sampling_rate*1e3,
        ...     color='k', linestyle='-.', label='start sample')
        >>> ax.axhline(
        ...     20*np.log10(np.max(np.abs(ir.time)))-20,
        ...     color='k', linestyle=':', label='threshold')
        >>> ax.legend()

    Create a train of weighted impulses with levels below and above the
    threshold, serving as a very abstract room impulse response. The starting
    sample is identified as the last sample below the threshold relative to the
    maximum of the impulse response.

    .. plot::

        >>> import pyfar as pf
        >>> import numpy as np
        >>> n_samples = 64
        >>> delays = np.array([14, 22, 26, 30, 33])
        >>> amplitudes = np.array([-35, -22, -6, 0, -9], dtype=float)
        >>> ir = pf.signals.impulse(n_samples, delays, 10**(amplitudes/20))
        >>> ir.time = np.sum(ir.time, axis=0)
        >>> start_sample_est = pf.dsp.find_impulse_response_start(
        ...     ir, threshold=20)
        >>> ax = pf.plot.time(
        ...     ir, dB=True, unit='samples',
        ...     label=f'peak samples: {delays}')
        >>> ax.axvline(
        ...     start_sample_est, linestyle='-.', color='k',
        ...     label=f'ir start sample: {start_sample_est}')
        >>> ax.axhline(
        ...     20*np.log10(np.max(np.abs(ir.time)))-20,
        ...     color='k', linestyle=':', label='threshold')
        >>> ax.legend()

    """
<<<<<<< HEAD
    modes = ['real', 'complex'] if impulse_response.complex else ['real']
    ir_start = np.zeros(((len(modes), ) + impulse_response.cshape))
    for idx, mode in enumerate(modes):
        ir = impulse_response.time
        ir_squared = np.real(ir)**2 if mode == 'real' else np.imag(ir)**2

        mask_start = int(0.9*impulse_response.n_samples)

        mask = np.arange(mask_start, ir_squared.shape[-1])
        noise = np.mean(np.take(ir_squared, mask, axis=-1), axis=-1)

        max_sample = np.argmax(ir_squared, axis=-1)
        max_value = np.max(ir_squared, axis=-1)

        if np.any(max_value < 10**(threshold/10) * noise) or \
                np.any(max_sample > mask_start):
            warnings.warn(
                "The SNR seems lower than the specified threshold value. "
                "Check if this is a valid impulse response with sufficient "
                "SNR.")

        start_sample = max_sample.copy()

        for ch in np.ndindex(impulse_response.cshape):
            # Only look for the start sample if the maximum index is bigger
            # than 0
            if start_sample[ch] > 0:
                # Check samples before maximum
                ir_before_max = np.squeeze(
                    ir_squared[ch][:max_sample[ch]+1] / max_value[ch])
                # First sample above or at the threshold level
                idx_first_above_thresh = np.where(
                    ir_before_max >= 10**(-threshold/10))[0]
                if idx_first_above_thresh.size > 0:
                    # The start sample is the last sample below the threshold
                    start_sample[ch] = np.min(idx_first_above_thresh) - 1
                else:
                    start_sample[ch] = 0
                    warnings.warn(
                        'No values below threshold found found for channel '
                        f'{ch} defaulting to 0')

        ir_start[idx, :] = np.squeeze(start_sample)
    return np.squeeze(ir_start)
=======
    ir_squared = np.abs(impulse_response.time)**2

    mask_start = int(0.9*impulse_response.n_samples)

    mask = np.arange(mask_start, ir_squared.shape[-1])
    noise = np.mean(np.take(ir_squared, mask, axis=-1), axis=-1)

    max_sample = np.argmax(ir_squared, axis=-1)
    max_value = np.max(ir_squared, axis=-1)

    if np.any(max_value < 10**(threshold/10) * noise) or \
            np.any(max_sample > mask_start):
        warnings.warn(
            "The SNR seems lower than the specified threshold value. Check "
            "if this is a valid impulse response with sufficient SNR.")

    start_sample = max_sample.copy()

    for ch in np.ndindex(impulse_response.cshape):
        # Only look for the start sample if the maximum index is bigger than 0
        if start_sample[ch] > 0:
            # Check samples before maximum
            ir_before_max = np.squeeze(
                ir_squared[ch][:max_sample[ch]+1] / max_value[ch])
            # First sample above or at the threshold level
            idx_first_above_thresh = np.where(
                ir_before_max >= 10**(-threshold/10))[0]
            if idx_first_above_thresh.size > 0:
                # The start sample is the last sample below the threshold
                start_sample[ch] = np.min(idx_first_above_thresh) - 1
            else:
                start_sample[ch] = 0
                warnings.warn(
                    f'No values below threshold found found for channel {ch}',
                    'defaulting to 0')

    return start_sample
>>>>>>> 1a70112d


@rename_arg({"freq_range": "frequency_range"},
            "freq_range parameter will be deprecated in pyfar 0.8.0 in "
            "favor of frequency_range")
def deconvolve(system_output, system_input, fft_length=None,
               frequency_range=None, **kwargs):
    r"""Calculate transfer functions by spectral deconvolution of two signals.

    The transfer function :math:`H(\omega)` is calculated by spectral
    deconvolution (spectral division).

    .. math::

        H(\omega) = \frac{Y(\omega)}{X(\omega)},

    where :math:`X(\omega)` is the system input signal and :math:`Y(\omega)`
    the system output. Regularized inversion is used to avoid numerical issues
    in calculating :math:`X(\omega)^{-1} = 1/X(\omega)` for small values of
    :math:`X(\omega)`
    (see :py:func:`~pyfar.dsp.regularized_spectrum_inversion`).
    The system response (transfer function) is thus calculated as

    .. math::

        H(\omega) = Y(\omega)X(\omega)^{-1}.

    For more information, refer to [#]_.

    Parameters
    ----------
    system_output : Signal
        The system output signal (e.g., recorded after passing a device under
        test).
        The system output signal is zero padded, if it is shorter than the
        system input signal.
    system_input : Signal
        The system input signal (e.g., used to perform a measurement).
        The system input signal is zero padded, if it is shorter than the
        system output signal.
    frequency_range : tuple, array_like, double
        The upper and lower frequency limits outside of which the
        regularization factor is to be applied. The default ``None``
        bypasses the regularization, which might cause numerical
        instabilities in case of band-limited `system_input`. Also see
        :py:func:`~pyfar.dsp.regularized_spectrum_inversion`.
    fft_length : int or None
        The length the signals system_output and system_input are zero padded
        to before deconvolving. The default is None. In this case only the
        shorter signal is padded to the length of the longer signal, no padding
        is applied when both signals have the same length.
    kwargs : key value arguments
        Key value arguments to control the inversion of :math:`H(\omega)` are
        passed to to :py:func:`~pyfar.dsp.regularized_spectrum_inversion`.
    freq_range: tuple, array_like, double
        The upper and lower frequency limits outside of which the
        regularization factor is to be applied. The default ``None``
        bypasses the regularization, which might cause numerical
        instabilities in case of band-limited `system_input`. Also see
        :py:func:`~pyfar.dsp.regularized_spectrum_inversion`.
        ``'freq_range'`` parameter will be deprecated in pyfar 0.8.0 in favor
        of ``'frequency_range'``.


    Returns
    -------
    system_response : Signal
        The resulting signal after deconvolution, representing the system
        response (the transfer function).
        The ``fft_norm`` of is set to ``'none'``.

    References
    -----------
    .. [#] S. Mueller and P. Masserani "Transfer function measurement with
           sweeps. Directors cut." J. Audio Eng. Soc. 49(6):443-471,
           (2001, June).
    """
    # Check if system_output and system_input are both type Signal
    if not isinstance(system_output, pyfar.Signal):
        raise TypeError('system_output has to be of type pyfar.Signal')
    if not isinstance(system_input, pyfar.Signal):
        raise TypeError('system_input has to be of type pyfar.Signal')

    # Check if both signals have the same sampling rate
    if not system_output.sampling_rate == system_input.sampling_rate:
        raise ValueError("The two signals have different sampling rates!")

    if frequency_range is None:
        frequency_range = (0, system_input.sampling_rate/2)

    # Set fft_length to the max n_samples of both signals,
    # if it is not explicitly set to a value
    if fft_length is None:
        fft_length = np.max([system_output.n_samples, system_input.n_samples])
    # Check if both signals length are shorter or the same as fft_length
    if fft_length < system_output.n_samples:
        raise ValueError("The fft_length can not be shorter than" +
                         "system_output.n_samples.")
    if fft_length < system_input.n_samples:
        raise ValueError("The fft_length can not be shorter than" +
                         "system_input.n_samples.")

    # Check if both signals have the same length as ftt_length,
    # if not: bring them to the same length by padding with zeros
    system_output = pyfar.dsp.pad_zeros(system_output,
                                        (fft_length - system_output.n_samples))
    system_input = pyfar.dsp.pad_zeros(system_input,
                                       (fft_length - system_input.n_samples))

    # multiply system_output signal with regularized inversed system_input
    # signal to get the system response
    inverse_input = regularized_spectrum_inversion(
            system_input, frequency_range, **kwargs)
    system_response = system_output * inverse_input

    # Check if the signals have any comments,
    # if yes: concatenate the comments for the system_response
    system_response.comment = "Calculated with pyfar.dsp.deconvolve."
    if system_output.comment != '':
        system_response.comment += f" system input: {system_output.comment}."
    if system_input.comment != '':
        system_response.comment += f" system output: {system_input.comment}."

    # return the impulse resonse
    system_response.fft_norm = pyfar.classes.audio._match_fft_norm(
        system_output.fft_norm, system_input.fft_norm, division=True)

    return system_response


def convolve(signal1, signal2, mode='full', method='overlap_add'):
    """Convolve two signals.

    Parameters
    ----------
    signal1 : Signal
        The first signal
    signal2 : Signal
        The second signal. The channel shape (`cshape`) of this signal must be
        `broadcastable
        <https://numpy.org/doc/stable/user/basics.broadcasting.html>`_ to the
        cshape of the first signal. The cshape gives the shape of the data
        inside an audio object but ignores the number of samples or frequency
        bins.
    mode : string, optional
        A string indicating the size of the output:

        ``'full'``
            Compute the full discrete linear convolution of
            the input signals. The output has the length
            ``'signal1.n_samples + signal2.n_samples - 1'`` (Default).
        ``'cut'``
            Compute the complete convolution with ``full`` and truncate the
            result to the length of the longer signal.
        ``'cyclic'``
            The output is the cyclic convolution of the signals, where the
            shorter signal is zero-padded to fit the length of the longer
            one. This is done by computing the complete convolution with
            ``'full'``, adding the tail (i.e., the part that is truncated
            for ``mode='cut'`` to the beginning of the result) and
            truncating the result to the length of the longer signal.

    method : str {'overlap_add', 'fft'}, optional
        A string indicating which method to use to calculate the convolution:

        ``'overlap_add'``
            Convolve using  the overlap-add algorithm based
            on :py:func:`scipy.signal.oaconvolve`.. (Default)
        ``'fft'``
            Convolve using FFT based on :py:func:`scipy.signal.fftconvolve`.

        See Notes for more details.

    Returns
    -------
    signal : Signal
        The result of the convolution. The channel dimension (`cdim`) matches
        the bigger cdim of the two input signals. The channel dimension gives
        the number of dimensions of the audio data excluding the last
        dimension, which is ``n_samples`` for time domain objects and
        ``n_bins`` for frequency domain objects.

    Notes
    -----
    The overlap-add method is generally much faster than fft convolution when
    one signal is much larger than the other, but can be slower when only a few
    output values are needed or when the signals have a very similar length.
    For ``method='overlap_add'``, integer data will be cast to float.

    Examples
    --------
    Illustrate the different modes.

    .. plot::

        >>> import pyfar as pf
        >>> s1 = pf.Signal([1, 0.5, 0.5], 1000)
        >>> s2 = pf.Signal([1,-1], 1000)
        >>> full = pf.dsp.convolve(s1, s2, mode='full')
        >>> cut = pf.dsp.convolve(s1, s2, mode='cut')
        >>> cyc = pf.dsp.convolve(s1, s2, mode='cyclic')
        >>> # Plot input and output
        >>> with pf.plot.context():
        >>>     fig, ax = plt.subplots(2, 1, sharex=True)
        >>>     pf.plot.time(s1, ax=ax[0], label='Signal 1', marker='o',
        ...                  unit='samples')
        >>>     pf.plot.time(s2, ax=ax[0], label='Signal 2', marker='o',
        ...                  unit='samples')
        >>>     ax[0].set_title('Input Signals')
        >>>     ax[0].legend()
        >>>     pf.plot.time(full, ax=ax[1], label='full', marker='o',
        ...                  unit='samples')
        >>>     pf.plot.time(cut, ax=ax[1], label='cut', ls='--',  marker='o',
        ...                  unit='samples')
        >>>     pf.plot.time(cyc, ax=ax[1], label='cyclic', ls=':', marker='o',
        ...                  unit='samples')
        >>>     ax[1].set_title('Convolution Result')
        >>>     ax[1].set_ylim(-1.1, 1.1)
        >>>     ax[1].legend()


    """
    # check input
    if not signal1.sampling_rate == signal2.sampling_rate:
        raise ValueError("The sampling rates do not match")
    fft_norm = pyfar.classes.audio._match_fft_norm(
        signal1.fft_norm, signal2.fft_norm)
    if mode not in ['full', 'cut', 'cyclic']:
        raise ValueError(
            f"Invalid mode {mode}, needs to be "
            "'full', 'cut' or 'cyclic'.")

    # check cdims
    if len(signal1.cshape) != len(signal2.cshape):
        signal1, signal2 = pyfar.utils.broadcast_cdims((signal1, signal2))

    # convolve
    if method == 'overlap_add':
        res = sgn.oaconvolve(signal1.time, signal2.time, mode='full', axes=-1)
    elif method == 'fft':
        res = sgn.fftconvolve(signal1.time, signal2.time, mode='full', axes=-1)
    else:
        raise ValueError(
            f"Invalid method {method}, needs to be 'overlap_add' or 'fft'.")

    # make convolution truncated or cyclic
    if mode == 'cut':
        res = res[..., :np.max((signal1.n_samples, signal2.n_samples))]
    elif mode == 'cyclic':
        n_min = np.min((signal1.n_samples, signal2.n_samples))
        n_max = np.max((signal1.n_samples, signal2.n_samples))
        res[..., :n_min-1] += res[..., -n_min+1:]
        res = res[..., :n_max]

    is_result_complex = True if res.dtype.kind == 'c' else False

    return pyfar.Signal(
        res, signal1.sampling_rate, domain='time', fft_norm=fft_norm,
        is_complex=is_result_complex)


def decibel(signal, domain='freq', log_prefix=None, log_reference=1,
            return_prefix=False):
    r"""Convert data of the selected signal domain into decibels (dB).

    The converted data is calculated by the base 10 logarithmic scale:
    ``data_in_dB = log_prefix * numpy.log10(data/log_reference)``. By using a
    logarithmic scale, the deciBel is able to compare quantities that
    may have vast ratios between them. As an example, the sound pressure in
    dB can be calculated as followed:

    .. math::

        L_p = 20\log_{10}\biggl(\frac{p}{p_0}\biggr),

    where :math:`20` is the logarithmic prefix for sound field quantities and
    :math:`p_0` would be the reference for the sound pressure level. A list
    of commonly used reference values can be found in the 'log_reference'
    parameters section.

    Parameters
    ----------
    signal : Signal, TimeData, FrequencyData
        The signal which is converted into decibel
    domain : str
        The domain, that is converted to decibels:

        ``'freq'``
            Convert normalized frequency domain data. Signal must be of type
            'Signal' or 'FrequencyData'.
        ``'time'``
            Convert time domain data. Signal must be of type
            'Signal' or 'TimeData'.
        ``'freq_raw'``
            Convert frequency domain data without normalization. Signal must be
            of type 'Signal'.

        The default is ``'freq'``.
    log_prefix : int
        The prefix for the dB calculation. The default ``None``, uses ``10``
        for signals with ``'psd'`` and ``'power'`` FFT normalization and
        ``20`` otherwise.
    log_reference : int or float
        Reference for the logarithm calculation.
        List of commonly used values:

        +---------------------------------+--------------+
        | log_reference                   | value        |
        +=================================+==============+
        | Digital signals (dBFs)          | 1            |
        +---------------------------------+--------------+
        | Sound pressure :math:`L_p` (dB) | 2e-5 Pa      |
        +---------------------------------+--------------+
        | Voltage :math:`L_V` (dBu)       | 0.7746 volt  |
        +---------------------------------+--------------+
        | Sound intensity :math:`L_I` (dB)| 1e-12 W/m²   |
        +---------------------------------+--------------+
        | Voltage :math:`L_V` (dBV)       | 1 volt       |
        +---------------------------------+--------------+
        | Electric power :math:`L_P` (dB) | 1 watt       |
        +---------------------------------+--------------+

        The default is 1.
    return_prefix : bool, optional
        If return_prefix is ``True``, the function will also return the
        `log_prefix` value. This can be used to delogrithmize the data. The
        default is ``False``.
    Returns
    -------
    decibel : numpy.ndarray
        The given signal in decibel in chosen domain.
    log_prefix : int or float
        Will be returned if `return_prefix` is set to ``True``.

    Examples
    --------
    >>> import pyfar as pf
    >>> signal = pf.signals.noise(41000, rms=[1, 1])
    >>> decibel_data = decibel(signal, domain='time')
    """
    if log_prefix is None:
        if isinstance(signal, pyfar.Signal) and signal.fft_norm in ('power',
                                                                    'psd'):
            log_prefix = 10
        else:
            log_prefix = 20
    if domain == 'freq':
        if isinstance(signal, (pyfar.FrequencyData, pyfar.Signal)):
            data = signal.freq.copy()
        else:
            raise ValueError(
                f"Domain is '{domain}' and signal is type '{signal.__class__}'"
                " but must be of type 'Signal' or 'FrequencyData'.")
    elif domain == 'time':
        if isinstance(signal, (pyfar.TimeData, pyfar.Signal)):
            data = signal.time.copy()
        else:
            raise ValueError(
                f"Domain is '{domain}' and signal is type '{signal.__class__}'"
                " but must be of type 'Signal' or 'TimeData'.")
    elif domain == 'freq_raw':
        if isinstance(signal, (pyfar.Signal)):
            data = signal.freq_raw.copy()
        else:
            raise ValueError(
                f"Domain is '{domain}' and signal is type '{signal.__class__}'"
                " but must be of type 'Signal'.")
    else:
        raise ValueError(
            f"Domain is '{domain}', but has to be 'time', 'freq',"
            " or 'freq_raw'.")
    data[data == 0] = np.finfo(float).eps
    if return_prefix is True:
        return log_prefix * np.log10(np.abs(data) / log_reference), log_prefix
    else:
        return log_prefix * np.log10(np.abs(data) / log_reference)


def energy(signal):
    r"""
    Computes the channel wise energy in the time domain

    .. math::

        \sum_{n=0}^{N-1}|x[n]|^2=\frac{1}{N}\sum_{k=0}^{N-1}|X[k]|^2,

    which is equivalent to the frequency domain computation according to
    Parseval's theorem [#]_.

    Parameters
    ----------
    signal : Signal
        The signal to compute the energy from.

    Returns
    -------
    data : numpy.ndarray
        The channel-wise energy of the input signal.

    Notes
    -----
    Due to the calculation based on the time data, the returned energy is
    independent of the signal's ``fft_norm``.
    :py:func:`~pyfar.dsp.power` and :py:func:`~pyfar.dsp.rms` can be used
    to compute the power and the rms of a signal.

    References
    -----------
    .. [#] A. V. Oppenheim and R. W. Schafer, Discrete-time signal processing,
           (Upper Saddle et al., Pearson, 2010), Third edition.
    """
    # check input
    if not isinstance(signal, pyfar.Signal):
        raise ValueError(f"signal is type '{signal.__class__}'"
                         " but must be of type 'Signal'.")

    if isinstance(signal, (pyfar.Signal, pyfar.TimeData)):
        if signal.complex:
            raise ValueError((
                "'energy' is not implemented for complex time signals."))

    # return and compute data
    return np.sum(np.abs(signal.time)**2, axis=-1)


def power(signal):
    r"""
    Compute the power of a signal.

    The power is calculated as

    .. math::

        \frac{1}{N}\sum_{n=0}^{N-1}|x[n]|^2

    based on the time data for each channel separately.

    Parameters
    ----------
    signal : Signal
        The signal to compute the power from.

    Returns
    -------
    data : numpy.ndarray
        The channel-wise power of the input signal.

    Notes
    -----
    Due to the calculation based on the time data, the returned power is
    independent of the signal's ``fft_norm``.
    The power equals the squared RMS of a signal. :py:func:`~pyfar.dsp.energy`
    and :py:func:`~pyfar.dsp.rms` can be used to compute the energy and the
    RMS.
    """
    # check input
    if not isinstance(signal, pyfar.Signal):
        raise ValueError(f"signal is type '{signal.__class__}'"
                         " but must be of type 'Signal'.")

    if isinstance(signal, (pyfar.Signal, pyfar.TimeData)):
        if signal.complex:
            raise ValueError((
                "'power' is not implemented for complex time signals."))

    # return and compute data
    return np.sum(np.abs(signal.time)**2, axis=-1)/signal.n_samples


def rms(signal):
    r"""
    Compute the root mean square (RMS) of a signal.

    The RMS is calculated as

    .. math::

        \sqrt{\frac{1}{N}\sum_{n=0}^{N-1}|x[n]|^2}

    based on the time data for each channel separately.

    Parameters
    ----------
    signal : Signal
        The signal to compute the RMS from.

    Returns
    -------
    data : numpy.ndarray
        The channel-wise RMS of the input signal.

    Notes
    -----
    The RMS equals the square root of the signal's power.
    :py:func:`~pyfar.dsp.energy` and :py:func:`~pyfar.dsp.power` can be used
    to compute the energy and the power.
    """
    # check input
    if not isinstance(signal, pyfar.Signal):
        raise ValueError(f"signal is type '{signal.__class__}'"
                         " but must be of type 'Signal'.")

    if isinstance(signal, (pyfar.Signal, pyfar.TimeData)):
        if signal.complex:
            raise ValueError((
                "'rms' is not implemented for complex time signals."))

    # return and compute data
    return np.sqrt(power(signal))


def average(signal, mode='linear', caxis=None, weights=None, keepdims=False,
            nan_policy='raise'):
    """
    Average multi-channel signals.

    Parameters
    ----------
    signal: Signal, TimeData, FrequencyData
        Input signal.
    mode: string

        ``'linear'``
            Average ``signal.time`` if the signal is in the time domain and
            ``signal.freq`` if the signal is in the frequency domain. Note that
            these operations are equivalent for `Signal` objects due to the
            linearity of the averaging and the FFT.
        ``'magnitude_zerophase'``
            Average the magnitude spectra and discard the phase.
        ``'magnitude_phase'``
            Average the magnitude spectra and the unwrapped phase separatly.
        ``'power'``
            Average the power spectra :math:`|X|^2` and discard the phase. The
            squaring of the spectra is reversed before returning the averaged
            signal.
        ``'log_magnitude_zerophase'``
            Average the logarithmic magnitude spectra using
            :py:func:`~pyfar.dsp.decibel` and discard the phase. The logarithm
            is reversed before returning the averaged signal.

        The default is ``'linear'``
    caxis: None, int, or tuple of ints, optional
        Channel axes (`caxis`) along which the averaging is done. The caxis
        denotes an axis of the data inside an audio object but ignores the last
        axis that contains the time samples or frequency bins. The default
        ``None`` averages across all channels.
    weights: array like
        Array with channel weights for averaging the data. Must be
        broadcastable to :py:func:`~pyfar.classes.audio.Signal.cshape`.
        The default is ``None``, which applies equal weights to all channels.
    keepdims: bool, optional
        If this is ``True``, the axes which are reduced during the averaging
        are kept as a dimension with size one. Otherwise, singular dimensions
        will be squeezed after averaging. The default is ``False``.
    nan_policy: string, optional
        Define how to handle NaNs in input signal.

        ``'propagate'``
           If the input signal includes NaNs, the corresponding averaged output
           signal value will be NaN.
        ``'omit'``
           NaNs will be omitted while averaging. For each NaN value, the number
           of values used for the average operation is also reduced by one. If
           a signal contains only NaN values in a specific dimensions, the
           output will be zero. For example if the second sample of a multi
           channel signal is always NaN, the average will be zero at the
           second sample.
        ``'raise'``
            A ``'ValueError'`` will be raised, if the input signal includes
            NaNs.

        The default is ``'raise'``.

    Returns
    --------
    averaged_signal: Signal, TimeData, FrequencyData
        Averaged input Signal.

    Notes
    -----
    The functions :py:func:`~pyfar.dsp.linear_phase` and
    :py:func:`~pyfar.dsp.minimum_phase` can be used to obtain a phase for
    magnitude spectra after using a mode that discards the phase.

    """

    # check input
    if not isinstance(signal, (pyfar.Signal, pyfar.FrequencyData,
                               pyfar.TimeData)):
        raise TypeError(("Input data has to be of type 'Signal', 'TimeData' "
                         "or 'FrequencyData'."))

    if isinstance(signal, (pyfar.Signal, pyfar.TimeData)):
        if signal.complex and mode == 'power':
            raise ValueError((
                "'power' is not implemented for complex time signals."))

    if type(signal) is pyfar.TimeData and mode in (
            'log_magnitude_zerophase', 'magnitude_zerophase',
            'magnitude_phase', 'power',):
        raise ValueError((
            f"mode is '{mode}' and signal is type '{signal.__class__}'"
            " but must be of type 'Signal' or 'FrequencyData'."))

    if nan_policy not in ('propagate', 'omit', 'raise'):
        raise ValueError("nan_policy has to be 'propagate', 'omit', or"
                         "'raise'.")

    # check for caxis
    if caxis and np.max(caxis) > len(signal.cshape):
        raise ValueError(('The maximum of caxis needs to be smaller than '
                          'len(signal.cshape).'))
    # set caxis default
    if caxis is None:
        caxis = tuple([i for i in range(len((signal.cshape)))])

    # check if averaging over one dimensional caxis
    if 1 in signal.cshape:
        for ax in caxis:
            if signal.cshape[ax] == 1:
                warnings.warn(f"Averaging one dimensional caxis={caxis}.")
    if not isinstance(caxis, int):
        axis = tuple([cax-1 if cax < 0 else cax for cax in caxis])
    else:
        axis = caxis-1 if caxis < 0 else caxis

    # convert data to desired domain
    if mode == 'linear':
        data = signal.time if signal.domain == 'time' else signal.freq
    elif mode == 'magnitude_zerophase':
        data = np.abs(signal.freq)
    elif mode == 'magnitude_phase':
        data = [np.abs(signal.freq), pyfar.dsp.phase(signal, unwrap=True)]
    elif mode == 'power':
        data = np.abs(signal.freq)**2
    elif mode == 'log_magnitude_zerophase':
        data, log_prefix = pyfar.dsp.decibel(signal, 'freq',
                                             return_prefix=True)
    else:
        raise ValueError(
            """mode must be 'linear', 'magnitude_zerophase', 'power',
            'magnitude_phase' or 'log_magnitude_zerophase'."""
            )
    # check if data includes NaNs and raise error or create masked array
    if nan_policy == 'raise' and np.any(np.isnan(data)):
        raise ValueError("The signal includes NaNs. Change 'nan_policy' to "
                         "'propagate' or 'omit'.")
    elif nan_policy == 'omit' and np.any(np.isnan(data)):
        data = np.ma.masked_array(data, np.isnan(data))
    # set weights default
    if weights is not None:
        weights = np.broadcast_to(np.array(weights)[..., None],
                                  data.shape)
    # average the data
    if mode == 'magnitude_phase':
        data = [np.average(d, axis=axis, weights=weights,
                           keepdims=keepdims) for d in data]
        data = data[0] * np.exp(1j * data[1])
    else:
        data = np.average(data, axis=axis, weights=weights, keepdims=keepdims)
    # reconstruct frequency data
    if mode == 'power':
        data = np.sqrt(data)
    elif mode == 'log_magnitude_zerophase':
        data = 10**(data/log_prefix)

    # return average data as pyfar object, depending on input signal type
    if isinstance(signal, pyfar.Signal):
        return pyfar.Signal(data, signal.sampling_rate, signal.n_samples,
                            signal.domain, signal.fft_norm, signal.comment,
                            signal.complex)
    elif isinstance(signal, pyfar.TimeData):
        return pyfar.TimeData(data, signal.times, signal.comment,
                              signal.complex)
    else:
        return pyfar.FrequencyData(data, signal.frequencies, signal.comment)


def normalize(signal, reference_method='max', domain='auto',
              channel_handling='individual', target=1, limits=(None, None),
              unit=None, return_reference=False, nan_policy='raise'):
    """
    Apply a normalization.

    In the default case, the normalization ensures that the maximum absolute
    amplitude of the signal after normalization is 1. This is achieved by
    the multiplication

    ``signal_normalized = signal * target / reference``,

    where `target` equals 1 and `reference` is the maximum absolute amplitude
    before the normalization.

    Several normalizations are possible, which in fact are different ways
    of computing the `reference` value (e.g. based on the spectrum).
    See the parameters for details.

    Parameters
    ----------
    signal: Signal, TimeData, FrequencyData
        Input signal.
    reference_method: string, optional
        Reference method to compute the channel-wise `reference` value using
        the data according to `domain`.

        ``'max'``
            Compute the maximum absolute value per channel.
        ``'mean'``
            Compute the mean absolute values per channel.
        ``'energy'``
            Compute the energy per channel using :py:func:`~pyfar.dsp.energy`.
        ``'power'``
            Compute the power per channel using :py:func:`~pyfar.dsp.power`.
        ``'rms'``
            Compute the RMS per channel using :py:func:`~pyfar.dsp.rms`.

        The default is ``'max'``.
    domain: string
        Determines which data is used to compute the `reference` value.

        ``'time'``
           Use the absolute of the time domain data ``np.abs(signal.time)``.
        ``'freq'``
          Use the magnitude spectrum ``np.abs(signal.freq)``. Note that the
          normalized magnitude spectrum is used
          pyfar examples gallery
          (cf. :ref:`FFT normalization<gallery:/gallery/interactive/fast_fourier_transform.ipynb#FFT-normalizations>`).
        ``'auto'``
           Uses ``'time'`` domain normalization for
           :py:class:`Signal <pyfar.classes.audio.Signal>` and
           :py:class:`TimeData <pyfar.classes.audio.TimeData>` objects and
           ``'freq'`` domain normalization for
           :py:class:`FrequencyData <pyfar.classes.audio.FrequencyData>`
           objects.

        The default is ``'auto'``.
    channel_handling: string, optional
        Define how channel-wise `reference` values are handeled for multi-
        channel signals. This parameter does not affect single-channel signals.

        ``'individual'``
            Separate normalization of each channel individually.
        ``'max'``
            Normalize to the maximum `reference` value across channels.
        ``'min'``
            Normalize to the minimum `reference` value across channels.
        ``'mean'``
            Normalize to the mean `reference` value across the channels.

       The default is ``'individual'``.
    target: scalar, array
        The target to which the signal is normalized. Can be a scalar or an
        array. In the latter case the shape of `target` must be broadcastable
        to :py:func:`~pyfar.classes.audio.Signal.cshape`. The default is ``1``.
    limits: tuple, array_like
        Restrict the time or frequency range that is used to compute the
        `reference` value. Two element tuple specifying upper and lower limit
        according to `domain` and `unit`. A `None` element means no upper or
        lower limitation. The default ``(None, None)`` uses the entire signal.
        Note that in case of limiting in samples or bins with ``unit=None``,
        the second value defines the first sample/bin that is excluded.
        Also note that `limits` need to be ``(None, None)`` if
        `reference_method` is ``rms``, ``power`` or ``energy``.
    unit: string, optional
        Unit of `limits`.

        ``'s'``
            Set limits in seconds in case of time domain normalization. Uses
            :py:class:`~signal.find_nearest_time` to find the limits.
        ``'Hz'``
            Set limits in hertz in case of frequency domain normalization. Uses
            :py:class:`~signal.find_nearest_frequency`

        The default ``None`` assumes that `limits` is given in samples in case
        of time domain normalization and in bins in case of frequency domain
        normalization.
    return_reference: bool
        If ``return_reference=True``, the function also returns the `reference`
        values for the channels. The default is ``False``.
    nan_policy: string, optional
        Define how to handle NaNs in input signal.

        ``'propagate'``
           If the input signal includes NaNs within the time or frequency range
           , NaN will be used as normalization reference. The resulting output
           signal values are NaN.
        ``'omit'``
           NaNs will be omitted in the normalization. Cshape will still remain,
           as the normalized signal still includes the NaNs.
        ``'raise'``
            A ``ValueError`` will be raised, if the input signal includes
            NaNs.

        The default is 'raise'.

    Returns
    -------
    normalized_signal: Signal, TimeData, FrequencyData
        The normalized input signal.
    reference_norm: numpy.ndarray
        The reference values used for normalization. Only returned if
        `return_reference` is ``True``.

    Examples
    --------
    Time domain normalization with default parameters

    .. plot::

        >>> import pyfar as pf
        >>> signal = pf.signals.sine(1e3, 441, amplitude=2)
        >>> signal_norm = pf.dsp.normalize(signal)
        >>> # Plot input and normalized Signal
        >>> ax = pf.plot.time(signal, label='Original Signal', unit='ms')
        >>> pf.plot.time(signal_norm, label='Normalized Signal', unit='ms')
        >>> ax.legend()

    Frequency normalization with a restricted frequency range and targed in dB

    .. plot::

        >>> import pyfar as pf
        >>> sine1 = pf.signals.sine(1e3, 441, amplitude=2)
        >>> sine2 = pf.signals.sine(5e2, 441, amplitude=.5)
        >>> signal = sine1 + sine2
        >>> # Normalize to dB target in restricted frequency range
        >>> target_dB = 0
        >>> signal_norm = pf.dsp.normalize(signal, target=10**(target_dB/20),
        ...     domain="freq", limits=(400, 600), unit="Hz")
        >>> # Plot input and normalized Signal
        >>> ax = pf.plot.time_freq(signal_norm, label='Normalized Signal',
        ...                        unit='ms')
        >>> pf.plot.time_freq(signal, label='Original Signal', unit='ms')
        >>> ax[1].set_ylim(-15, 15)
        >>> ax[1].legend()
    """  # noqa: E501
    # check input
    if not isinstance(signal, (pyfar.Signal, pyfar.FrequencyData,
                               pyfar.TimeData)):
        raise TypeError(("Input data has to be of type 'Signal', 'TimeData' "
                         "or 'FrequencyData'."))

    if domain not in ('time', 'freq', 'auto'):
        raise ValueError("domain must be 'time', 'freq' or 'auto' but is"
                         f" '{domain}'.")
    # get signal domain if domain = 'auto'
    if domain == 'auto' and type(signal) is pyfar.FrequencyData:
        domain = 'freq'
    elif domain == 'auto' and (type(signal) is pyfar.TimeData
                               or type(signal) is pyfar.Signal):
        domain = 'time'
    if (type(signal) is pyfar.FrequencyData) and domain == 'time':
        raise ValueError((
            f"domain is '{domain}' and signal is type '{signal.__class__}'"
            " but must be of type 'Signal' or 'TimeData'."))
    if (type(signal) is pyfar.TimeData) and domain == 'freq':
        raise ValueError((
            f"domain is '{domain}' and signal is type '{signal.__class__}'"
            " but must be of type 'Signal' or 'FrequencyData'."))
    if isinstance(signal, (pyfar.TimeData, pyfar.Signal)):
        if signal.complex and reference_method in ['energy', 'power', 'rms']:
            raise ValueError("'energy', 'power', and 'rms' reference method "
                             "is not implemented for complex time signals.")
    if isinstance(limits, (int, float)) or len(limits) != 2:
        raise ValueError("limits must be an array like of length 2.")
    if tuple(limits) != (None, None) and \
            reference_method in ('energy', 'power', 'rms'):
        raise ValueError(
            "limits must be (None, None) if reference_method  is "
            f"{reference_method}")
    if (domain == "time" and unit not in ("s", None)) or \
            (domain == "freq" and unit not in ("Hz", None)):
        raise ValueError(f"'{unit}' is an invalid unit for domain {domain}")
    if nan_policy not in ('propagate', 'omit', 'raise'):
        raise ValueError("nan_policy has to be 'propagate', 'omit', or"
                         "'raise'.")
    # raise error if input includes NaNs.
    check_nans = signal.time if domain == 'time' else signal.freq
    if nan_policy == 'raise' and True in np.isnan(check_nans):
        raise ValueError("The signal includes NaNs. Change 'nan_policy' to "
                         "'propagate' or 'omit'.")

    # get and check the limits
    if domain == 'time':
        find = signal.find_nearest_time
    else:
        find = signal.find_nearest_frequency

    if unit in ("Hz", "s"):
        limits = [None if lim is None else find(lim) for lim in limits]

    if limits[0] == limits[1] and None not in limits:
        raise ValueError(("Upper and lower limit are identical. Use a "
                          "longer signal or increase limits."))
    # get values for normalization energy, power or rms
    if reference_method == 'energy':
        reference = pyfar.dsp.energy(signal)
    elif reference_method == 'power':
        reference = pyfar.dsp.power(signal)
    elif reference_method == 'rms':
        reference = pyfar.dsp.rms(signal)
    elif reference_method in ('max', 'mean'):
        # prepare data for max or mean normalization.
        if domain == 'time':
            input_data = np.abs(signal.time)
        else:
            input_data = np.abs(signal.freq)
        # create masked array if data includes NaNs and nan_policy is omit
        if nan_policy == 'omit' and True in np.isnan(input_data):
            input_data = np.ma.masked_array(input_data, np.isnan(input_data))
        # get values for normalization max or mean
        if reference_method == 'max':
            reference = np.max(input_data[..., limits[0]:limits[1]], axis=-1)
        elif reference_method == 'mean':
            reference = np.mean(input_data[..., limits[0]:limits[1]], axis=-1)
    else:
        raise ValueError(("reference_method must be 'max', 'mean', 'power', "
                         "'energy' or 'rms'."))
    # Channel Handling
    if channel_handling == 'individual':
        reference_norm = reference.copy()
    elif channel_handling == 'max':
        reference_norm = np.max(reference)
    elif channel_handling == 'min':
        reference_norm = np.min(reference)
    elif channel_handling == 'mean':
        reference_norm = np.mean(reference)
    else:
        raise ValueError(("channel_handling must be 'individual', 'max', "
                          "'min' or 'mean'."))
    # apply normalization
    normalized_signal = signal.copy() * target / reference_norm
    if return_reference:
        return normalized_signal, reference_norm
    else:
        return normalized_signal<|MERGE_RESOLUTION|>--- conflicted
+++ resolved
@@ -304,14 +304,9 @@
     window = sgn.get_window(window, window_length)
 
     frequencies, times, spectrogram = sgn.spectrogram(
-<<<<<<< HEAD
-        x=signal.time.squeeze(), fs=signal.sampling_rate, window=window,
+        x=signal.time, fs=signal.sampling_rate, window=window,
         noverlap=window_overlap, mode='magnitude', scaling='spectrum',
         return_onesided=not signal.complex)
-=======
-        x=signal.time, fs=signal.sampling_rate, window=window,
-        noverlap=window_overlap, mode='magnitude', scaling='spectrum')
->>>>>>> 1a70112d
 
     # remove normalization from scipy.signal.spectrogram
     spectrogram /= np.sqrt(1 / window.sum()**2)
@@ -1425,7 +1420,6 @@
         >>> ax.legend()
 
     """
-<<<<<<< HEAD
     modes = ['real', 'complex'] if impulse_response.complex else ['real']
     ir_start = np.zeros(((len(modes), ) + impulse_response.cshape))
     for idx, mode in enumerate(modes):
@@ -1468,47 +1462,8 @@
                         'No values below threshold found found for channel '
                         f'{ch} defaulting to 0')
 
-        ir_start[idx, :] = np.squeeze(start_sample)
-    return np.squeeze(ir_start)
-=======
-    ir_squared = np.abs(impulse_response.time)**2
-
-    mask_start = int(0.9*impulse_response.n_samples)
-
-    mask = np.arange(mask_start, ir_squared.shape[-1])
-    noise = np.mean(np.take(ir_squared, mask, axis=-1), axis=-1)
-
-    max_sample = np.argmax(ir_squared, axis=-1)
-    max_value = np.max(ir_squared, axis=-1)
-
-    if np.any(max_value < 10**(threshold/10) * noise) or \
-            np.any(max_sample > mask_start):
-        warnings.warn(
-            "The SNR seems lower than the specified threshold value. Check "
-            "if this is a valid impulse response with sufficient SNR.")
-
-    start_sample = max_sample.copy()
-
-    for ch in np.ndindex(impulse_response.cshape):
-        # Only look for the start sample if the maximum index is bigger than 0
-        if start_sample[ch] > 0:
-            # Check samples before maximum
-            ir_before_max = np.squeeze(
-                ir_squared[ch][:max_sample[ch]+1] / max_value[ch])
-            # First sample above or at the threshold level
-            idx_first_above_thresh = np.where(
-                ir_before_max >= 10**(-threshold/10))[0]
-            if idx_first_above_thresh.size > 0:
-                # The start sample is the last sample below the threshold
-                start_sample[ch] = np.min(idx_first_above_thresh) - 1
-            else:
-                start_sample[ch] = 0
-                warnings.warn(
-                    f'No values below threshold found found for channel {ch}',
-                    'defaulting to 0')
-
-    return start_sample
->>>>>>> 1a70112d
+        ir_start[idx] = start_sample
+    return ir_start
 
 
 @rename_arg({"freq_range": "frequency_range"},
