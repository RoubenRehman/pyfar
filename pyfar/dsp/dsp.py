"""Digital signal processing functions."""
import multiprocessing
import numpy as np
from scipy import signal as sgn
import pyfar
from pyfar.dsp import fft
<<<<<<< HEAD
from pyfar.classes.warnings import PyfarDeprecationWarning
=======
from pyfar._utils import rename_arg
>>>>>>> eb1f7192
import warnings
import scipy.fft as sfft


def phase(signal, deg=False, unwrap=False):
    """Returns the phase for a given signal object.

    Parameters
    ----------
    signal : Signal, FrequencyData
        pyfar Signal or FrequencyData object.
    deg : Boolean
        Specifies, whether the phase is returned in degrees or radians.
    unwrap : Boolean
        Specifies, whether the phase is unwrapped or not.
        If set to ``'360'``, the phase is wrapped to 2 pi.

    Returns
    -------
    phase : numpy array
        The phase of the signal.
    """

    if not isinstance(signal, pyfar.Signal) and \
            not isinstance(signal, pyfar.FrequencyData):
        raise TypeError(
            'Input data has to be of type: Signal or FrequencyData.')

    phase = np.angle(signal.freq)

    if np.isnan(phase).any() or np.isinf(phase).any():
        raise ValueError('Your signal has a point with NaN or Inf phase.')

    if unwrap is True:
        phase = np.unwrap(phase)
    elif unwrap == '360':
        phase = wrap_to_2pi(np.unwrap(phase))

    if deg:
        phase = np.degrees(phase)
    return phase


def group_delay(signal, frequencies=None, method='fft'):
    """Returns the group delay of a signal in samples.

    Parameters
    ----------
    signal : Signal
        An audio signal object from the pyfar signal class
    frequencies : array-like
        Frequency or frequencies in Hz at which the group delay is calculated.
        The default is ``None``, in which case signal.frequencies is used.
    method : 'scipy', 'fft', optional
        Method to calculate the group delay of a Signal. Both methods calculate
        the group delay using the method presented in [#]_ avoiding issues
        due to discontinuities in the unwrapped phase. Note that the scipy
        version additionally allows to specify frequencies for which the
        group delay is evaluated. The default is ``'fft'``, which is faster.

    Returns
    -------
    group_delay : numpy array
        Frequency dependent group delay of shape
        (:py:func:`~pyfar.Signal.cshape`,
        frequencies).

    References
    ----------
    .. [#]  https://www.dsprelated.com/showarticle/69.php
    """

    # check input and default values
    if not isinstance(signal, pyfar.Signal):
        raise TypeError('Input data has to be of type: Signal.')

    if frequencies is not None and method == 'fft':
        raise ValueError(
            "Specifying frequencies is not supported for the 'fft' method.")

    frequencies = signal.frequencies if frequencies is None \
        else np.asarray(frequencies, dtype=float)

    if method == 'scipy':
        # get time signal and reshape for easy looping
        time = signal.time
        time = time.reshape((-1, signal.n_samples))

        # initialize group delay
        group_delay = np.zeros((np.prod(signal.cshape), frequencies.size))

        # calculate the group delay
        for cc in range(time.shape[0]):
            group_delay[cc] = sgn.group_delay(
                (time[cc], 1), frequencies, fs=signal.sampling_rate)[1]

        # reshape to match signal
        group_delay = group_delay.reshape(signal.cshape + (-1, ))

    elif method == 'fft':
        if signal.complex:
            freq_k = fft.fft(signal.time * np.arange(signal.n_samples),
                             signal.n_samples, signal.sampling_rate,
                             fft_norm='none')
        else:
            freq_k = fft.rfft(signal.time * np.arange(signal.n_samples),
                              signal.n_samples, signal.sampling_rate,
                              fft_norm='none')

        group_delay = np.real(freq_k / signal.freq_raw)

        # catch zeros in the denominator
        group_delay[np.abs(signal.freq_raw) < 1e-15] = 0

    else:
        raise ValueError(
            "Invalid method, needs to be either 'scipy' or 'fft'.")

    return group_delay


def wrap_to_2pi(x):
    """Wraps phase to 2 pi.

    Parameters
    ----------
    x : double
        Input phase to be wrapped to 2 pi.

    Returns
    -------
    x : double
        Phase wrapped to 2 pi`.
    """
    positive_input = (x > 0)
    zero_check = np.logical_and(positive_input, (x == 0))
    x = np.mod(x, 2*np.pi)
    x[zero_check] = 2*np.pi
    return x


def linear_phase(signal, group_delay, unit="samples"):
    r"""
    Set the phase to a linear phase with a specified group delay.

    The linear phase signal is computed as

    .. math:: H_{\mathrm{lin}} = |H| \mathrm{e}^{-j \omega \tau}\,,

    with :math:`H` the complex spectrum of the input data, :math:`|\cdot|` the
    absolute values, :math:`\omega` the frequency in radians and :math:`\tau`
    the group delay in seconds.

    Parameters
    ----------
    signal : Signal
        input data
    group_delay : float, array like
        The desired group delay of the linear phase signal according to `unit`.
        A reasonable value for most cases is ``signal.n_samples / 2`` samples,
        which results in a time signal that is symmetric around the center. If
        group delay is a list or array it must broadcast with the channel
        layout of the signal (``signal.cshape``).
    unit : string, optional
        Unit of the group delay. Can be ``'samples'`` or ``'s'`` for seconds.
        The default is ``'samples'``.

    Returns
    -------
    signal: Signal
        linear phase copy of the input data
    """

    if not isinstance(signal, pyfar.Signal):
        raise TypeError("signal must be a pyfar Signal object.")

    # group delay in seconds
    if unit == "samples":
        tau = np.asarray(group_delay) / signal.sampling_rate
    elif unit == "s":
        tau = np.asarray(group_delay)
    else:
        raise ValueError(f"unit is {unit} but must be 'samples' or 's'.")

    # linear phase
    phase = 2 * np.pi * signal.frequencies * tau[..., np.newaxis]

    # construct linear phase spectrum
    signal_lin = signal.copy()
    signal_lin.freq_raw = \
        np.abs(signal_lin.freq_raw).astype(complex) * np.exp(-1j * phase)

    return signal_lin


def zero_phase(signal):
    r"""Calculate zero phase signal.

    The zero phase signal is obtained by taking the absolute values of the
    spectrum

    .. math:: H_z = |H| = \sqrt{\mathrm{real}(H)^2 + \mathrm{imag}(H)^2},

    where :math:`H` is the complex valued spectrum of the input data and
    :math:`H_z` the real valued zero phase spectrum.

    The time domain data of a zero phase signal is symmetric around the first
    sample, e.g., ``signal.time[0, 1] == signal.time[0, -1]``.

    Parameters
    ----------
    signal : Signal, FrequencyData
        input data

    Returns
    -------
    signal : Signal, FrequencyData
        zero phase copy of the input data
    """

    if not isinstance(signal, (pyfar.Signal, pyfar.FrequencyData)):
        raise TypeError(
            'Input data has to be of type Signal or FrequencyData.')

    signal_zero = signal.copy()
    signal_zero.freq_raw = np.atleast_2d(np.abs(signal_zero.freq_raw))

    return signal_zero


def nextpow2(x):
    """Returns the exponent of next higher power of 2.

    Parameters
    ----------
    x : double
        Input variable to determine the exponent of next higher power of 2.

    Returns
    -------
    nextpow2 : double
        Exponent of next higher power of 2.
    """
    return np.ceil(np.log2(x))


def spectrogram(signal, window='hann', window_length=1024,
                window_overlap_fct=0.5, normalize=True):
    """Compute the magnitude spectrum versus time.

    This is a wrapper for :py:meth:`scipy.signal.ShortTimeFFT.spectrogram`
    with two differences.
    First, the returned times refer to the start of the FFT blocks, i.e., the
    first time is always 0 whereas it is window_length/2 in scipy. Second, the
    returned spectrogram is normalized according to ``signal.fft_norm`` if the
    ``normalize`` parameter is set to ``True``.

    Parameters
    ----------
    signal : Signal
        Signal to compute spectrogram of.
    window : str
        Specifies the window (see :py:mod:`scipy.signal.windows`). The default
        is ``'hann'``.
    window_length : integer
        Window length in samples, the default ist 1024.
    window_overlap_fct : double
        Ratio of points to overlap between FFT segments [0...1]. The default is
        ``0.5``.
    normalize : bool
        Flag to indicate if the FFT normalization should be applied to the
        spectrogram according to `signal.fft_norm`. The default is ``True``.

    Returns
    -------
    frequencies : numpy array
        Frequencies in Hz at which the magnitude spectrum was computed. For
        complex valued signals, frequencies and spectrogram is arranged such
        that 0 Hz bin is centered.
    times : numpy array
        Times in seconds at which the magnitude spectrum was computed
    spectrogram : numpy array
    """

    # check input
    if not isinstance(signal, pyfar.Signal):
        raise TypeError('Input data has to be of type: Signal.')

    if window_length > signal.n_samples:
        raise ValueError("window_length exceeds signal length")

    if not isinstance(normalize, bool):
        raise TypeError("The normalize parameter needs to be boolean")

    # get spectrogram from scipy.signal
    window_overlap = int(window_length * window_overlap_fct)
    window = sgn.get_window(window, window_length)
    hop = window_length - window_overlap

    fft_mode = 'twosided' if signal.complex else 'onesided'

    SFT = sgn.ShortTimeFFT(window, hop, signal.sampling_rate,
                           fft_mode=fft_mode, scale_to='magnitude')

    spectrogram = \
        SFT.spectrogram(signal.time, p0=0,
                        p1=(signal.n_samples-window_overlap)//SFT.hop,
                        k_offset=window_length//2, detr='constant')

    # scipy returns the squared magnitude, therefore we take the square root
    spectrogram = np.sqrt(spectrogram)

    frequencies = SFT.f
    times = SFT.t(signal.n_samples, p0=0,
                  p1=(signal.n_samples-window_overlap)//SFT.hop,
                  k_offset=window_length//2)

    # remove normalization from scipy.signal.spectrogram
    spectrogram /= np.sqrt(1 / window.sum()**2)

    # apply normalization from signal
    if normalize:
        spectrogram = fft.normalization(
                spectrogram, window_length, signal.sampling_rate,
                signal.fft_norm, window=window)

    # rearrange spectrogram and frequencies to center 0 Hz bin
    if signal.complex:
        frequencies = sfft.fftshift(frequencies)
        spectrogram = sfft.fftshift(spectrogram, axes=0)

    # scipy.signal takes the center of the DFT blocks as time stamp we take the
    # beginning (looks nicer in plots, both conventions are used)
    times -= times[0]

    return frequencies, times, spectrogram


def time_window(signal, interval, window='hann', shape='symmetric',
                unit='samples', crop='none', return_window=False):
    """Apply time window to signal.

    This function uses the windows implemented in
    :py:mod:`scipy.signal.windows`.

    Parameters
    ----------
    signal : Signal
        Signal object to be windowed.
    interval : array_like
        If `interval` has two entries, these specify the beginning and the end
        of the symmetric window or the fade-in / fade-out (see parameter
        `shape`).
        If `interval` has four entries, a window with fade-in between
        the first two entries and a fade-out between the last two is created,
        while it is constant in between (ignores `shape`).
        The unit of `interval` is specified by the parameter `unit`.
        See below for more details.
    window : string, float, or tuple, optional
        The type of the window. See below for a list of implemented
        windows. The default is ``'hann'``.
    shape : string, optional
        ``'symmetric'``
            General symmetric window, the two values in `interval` define the
            first and last samples of the window.
        ``'symmetric_zero'``
            Symmetric window with respect to t=0, the two values in `interval`
            define the first and last samples of fade-out. `crop` is ignored.
        ``'left'``
            Fade-in, the beginning and the end of the fade is defined by the
            two values in `interval`. See Notes for more details.
        ``'right'``
            Fade-out, the beginning and the end of the fade is defined by the
            two values in `interval`. See Notes for more details.

        The default is ``'symmetric'``.
    unit : string, optional
        Unit of `interval`. Can be set to ``'samples'`` or ``'s'`` (seconds).
        Time values are rounded to the nearest sample. The default is
        ``'samples'``.
    crop : string, optional
        ``'none'``
            The length of the windowed signal stays the same.
        ``'window'``
            The signal is truncated to the windowed part.
        ``'end'``
            Only the zeros at the end of the windowed signal are
            cropped, so the original phase is preserved.

        The default is ``'none'``.
    return_window: bool, optional
        If ``True``, both the windowed signal and the time window are returned.
        The default is ``False``.

    Returns
    -------
    signal_windowed : Signal
        Windowed signal object
    window : Signal
        Time window used to create the windowed signal, only returned if
        ``return_window=True``.

    Notes
    -----
    For a fade-in, the indexes of the samples given in `interval` denote the
    first sample of the window which is non-zero and the first which is one.
    For a fade-out, the samples given in `interval` denote the last sample
    which is one and the last which is non-zero.

    This function calls :py:func:`scipy.signal.windows.get_window` to
    create the window.
    Available window types:

    - ``boxcar``
    - ``triang``
    - ``blackman``
    - ``hamming``
    - ``hann``
    - ``bartlett``
    - ``flattop``
    - ``parzen``
    - ``bohman``
    - ``blackmanharris``
    - ``nuttall``
    - ``barthann``
    - ``kaiser`` (needs beta, see :py:func:`~pyfar.dsp.kaiser_window_beta`)
    - ``gaussian`` (needs standard deviation)
    - ``general_gaussian`` (needs power, width)
    - ``dpss`` (needs normalized half-bandwidth)
    - ``chebwin`` (needs attenuation)
    - ``exponential`` (needs center, decay scale)
    - ``tukey`` (needs taper fraction)
    - ``taylor`` (needs number of constant sidelobes, sidelobe level)

    If the window requires no parameters, then `window` can be a string.
    If the window requires parameters, then `window` must be a tuple
    with the first argument the string name of the window, and the next
    arguments the needed parameters.

    Examples
    --------
    Options for parameter `shape`.

    .. plot::

        >>> import pyfar as pf
        >>> import numpy as np
        >>> signal = pf.Signal(np.ones(100), 44100)
        >>> for shape in ['symmetric', 'symmetric_zero', 'left', 'right']:
        >>>     signal_windowed = pf.dsp.time_window(
        ...         signal, interval=[25,45], shape=shape)
        >>>     ax = pf.plot.time(signal_windowed, label=shape, unit='ms')
        >>> ax.legend(loc='right')

    Window with fade-in and fade-out defined by four values in `interval`.

    .. plot::

        >>> import pyfar as pf
        >>> import numpy as np
        >>> signal = pf.Signal(np.ones(100), 44100)
        >>> signal_windowed = pf.dsp.time_window(
        ...         signal, interval=[25, 40, 60, 90], window='hann')
        >>> pf.plot.time(signal_windowed, unit='ms')


    """
    # Check input
    if not isinstance(signal, pyfar.Signal):
        raise TypeError("The parameter signal has to be of type: Signal.")
    if shape not in ('symmetric', 'symmetric_zero', 'left', 'right'):
        raise ValueError(
            "The parameter shape has to be 'symmetric', 'symmetric_zero' "
            "'left' or 'right'.")
    if crop not in ('window', 'end', 'none'):
        raise TypeError(
            "The parameter crop has to be 'none', 'window' or 'end'.")
    if not isinstance(interval, (list, tuple)):
        raise TypeError(
            "The parameter interval has to be of type list, tuple or None.")
    if not isinstance(return_window, bool):
        raise TypeError(
            "The parameter return_window needs to be boolean.")

    interval = np.array(interval)
    if not np.array_equal(interval, np.sort(interval)):
        raise ValueError("Values in interval need to be in ascending order.")
    # Convert to samples
    if unit == 's':
        interval = np.round(interval*signal.sampling_rate).astype(int)
    elif unit == 'samples':
        interval = interval.astype(int)
    else:
        raise ValueError(f"unit is {unit} but has to be 'samples' or 's'.")
    # Check window size
    if interval[-1] > signal.n_samples:
        raise ValueError(
            "Values in interval require window to be longer than signal.")

    # Create window
    # win_start and win_stop define the first and last sample of the window
    if len(interval) == 2:
        if shape == 'symmetric':
            win, win_start, win_stop = _time_window_symmetric_interval_two(
                interval, window)
        elif shape == 'symmetric_zero':
            win, win_start, win_stop = _time_window_symmetric_zero(
                signal.n_samples, interval, window)
        elif shape == 'left':
            win, win_start, win_stop = _time_window_left(
                signal.n_samples, interval, window)
        elif shape == 'right':
            win, win_start, win_stop = _time_window_right(
                interval, window)
    elif len(interval) == 4:
        win, win_start, win_stop = _time_window_symmetric_interval_four(
            interval, window)
    else:
        raise ValueError(
            "interval needs to contain two or four values.")

    # Apply window
    signal_win = signal.copy()
    if crop == 'window':
        signal_win.time = signal_win.time[..., win_start:win_stop+1]*win
        if return_window:
            window_fin = pyfar.Signal(win, signal_win.sampling_rate)
    if crop == 'end':
        # Add zeros before window
        window_zeropadded = np.zeros(win_stop+1)
        window_zeropadded[win_start:win_stop+1] = win
        signal_win.time = signal_win.time[..., :win_stop+1]*window_zeropadded
        if return_window:
            window_fin = pyfar.Signal(
                window_zeropadded, signal_win.sampling_rate)
    elif crop == 'none':
        # Create zeropadded window
        window_zeropadded = np.zeros(signal.n_samples)
        window_zeropadded[win_start:win_stop+1] = win
        signal_win.time = signal_win.time*window_zeropadded
        if return_window:
            window_fin = pyfar.Signal(
                window_zeropadded, signal_win.sampling_rate)

    if return_window:
        interval_str = str(tuple(interval))
        if 'np' in interval_str:
            interval_str = f"({', '.join([str(i) for i in interval])})"
        window_fin.comment = (
            f"Time window with parameters interval={interval_str}, "
            f"window='{window}', shape='{shape}', unit='{unit}', "
            f"crop='{crop}'")
        return signal_win, window_fin
    else:
        return signal_win


def kaiser_window_beta(A):
    """Return a shape parameter beta to create kaiser window based on desired
    side lobe suppression in dB.

    This function can be used to call :py:func:`~pyfar.dsp.time_window` with
    ``window=('kaiser', beta)``.

    Parameters
    ----------
    A : float
        Side lobe suppression in dB

    Returns
    -------
    beta : float
        Shape parameter beta after [#]_, Eq. 7.75

    References
    ----------
    .. [#]  A. V. Oppenheim and R. W. Schafer, Discrete-time signal processing,
            Third edition, Upper Saddle, Pearson, 2010.
    """
    A = np.abs(A)
    if A > 50:
        beta = 0.1102 * (A - 8.7)
    elif A >= 21:
        beta = 0.5842 * (A - 21)**0.4 + 0.07886 * (A - 21)
    else:
        beta = 0.0

    return beta


def _time_window_symmetric_interval_two(interval, window):
    """Symmetric time window between 2 values given in interval.

    Parameters
    ----------
    interval : array_like
        Boundaries of the window
    window : string
        Window type, see :py:func:`~pyfar.dsp.time_window`

    Returns
    -------
    win : numpy array
        Time window
    win_start : int
        Index of first sample of window
    win_stop : int
        Index of last sample of window
    """
    win_samples = interval[1]-interval[0]+1
    win = sgn.windows.get_window(window, win_samples, fftbins=False)
    win_start = interval[0]
    win_stop = interval[1]
    return win, win_start, win_stop


def _time_window_left(n_samples, interval, window):
    """Left-sided time window.

    Parameters
    ----------
    n_samples : int
        Number of samples of signal to be windowed
    interval : array_like
        First and last sample of fade-in
    window : string
        Window type, see :py:func:`~pyfar.dsp.time_window`

    Returns
    -------
    win : numpy array
        Time window
    win_start : int
        Index of first sample of window
    win_stop : int
        Index of last sample of window
    """
    fade_samples = int(2*(interval[1]-interval[0]))
    fade = sgn.windows.get_window(window, fade_samples, fftbins=False)
    win = np.ones(n_samples-interval[0])
    win[0:interval[1]-interval[0]] = fade[:int(fade_samples/2)]
    win_start = interval[0]
    win_stop = n_samples-1
    return win, win_start, win_stop


def _time_window_right(interval, window):
    """Right-sided time window.

    Parameters
    ----------
    interval : array_like
        First and last sample of fade-out
    window : string
        Window type, see :py:func:`~pyfar.dsp.time_window`

    Returns
    -------
    win : numpy array
        Time window
    win_start : int
        Index of first sample of window
    win_stop : int
        Index of last sample of window
    """
    fade_samples = int(2*(interval[1]-interval[0]))
    fade = sgn.windows.get_window(window, fade_samples, fftbins=False)
    win = np.ones(interval[1]+1)
    win[interval[0]+1:] = fade[int(fade_samples/2):]
    win_start = 0
    win_stop = interval[1]
    return win, win_start, win_stop


def _time_window_symmetric_zero(n_samples, interval, window):
    """Symmetric time window with respect to t=0.

    Parameters
    ----------
    n_samples : int
        Number of samples of signal to be windowed
    interval : array_like
        First and last sample of fade-out.
    window : string
        Window type, see :py:func:`~pyfar.dsp.time_window`

    Returns
    -------
    win : numpy array
        Time window
    win_start : int
        Index of first sample of window
    win_stop : int
        Index of last sample of window
    """
    fade_samples = int(2*(interval[1]-interval[0]))
    fade = sgn.windows.get_window(window, fade_samples, fftbins=False)
    win = np.zeros(n_samples)
    win[:interval[0]+1] = 1
    win[interval[0]+1:interval[1]+1] = fade[int(fade_samples/2):]
    win[-interval[0]:] = 1
    win[-interval[1]:-interval[0]] = fade[:int(fade_samples/2)]
    win_start = 0
    win_stop = n_samples
    return win, win_start, win_stop


def _time_window_symmetric_interval_four(interval, window):
    """Symmetric time window with two fades and constant range in between.

    Parameters
    ----------
    interval : array_like
        Indexes of fade-in and fade-out
    window : string
        Window type, see :py:func:`~pyfar.dsp.time_window`

    Returns
    -------
    win : numpy array
        Time window
    win_start : int
        Index of first sample of window
    win_stop : int
        Index of last sample of window
    """
    fade_in_samples = int(2*(interval[1]-interval[0]))
    fade_in = sgn.windows.get_window(
        window, fade_in_samples, fftbins=False)
    fade_in = fade_in[:int(fade_in_samples/2)]
    fade_out_samples = int(2*(interval[3]-interval[2]))
    fade_out = sgn.windows.get_window(
        window, fade_out_samples, fftbins=False)
    fade_out = fade_out[int(fade_out_samples/2):]
    win = np.ones(interval[-1]-interval[0]+1)
    win[0:interval[1]-interval[0]] = fade_in
    win[interval[2]-interval[0]+1:interval[3]-interval[0]+1] = fade_out
    win_start = interval[0]
    win_stop = interval[3]
    return win, win_start, win_stop


def regularized_spectrum_inversion(
        signal, frequency_range,
        regu_outside=1., regu_inside=10**(-200/20), regu_final=None,
        normalized=True):
    r"""Invert the spectrum of a signal applying frequency dependent
    regularization.

    Regularization can either be specified within a given
    frequency range using two different regularization factors, or for each
    frequency individually using the parameter `regu_final`. In the first case
    the regularization factors for the frequency regions are cross-faded using
    a raised cosine window function with a width of :math:`\sqrt{2}f` above and
    below the given frequency range. Note that the resulting regularization
    function is adjusted to the quadratic maximum of the given signal.
    In case the `regu_final` parameter is used, all remaining options are
    ignored and an array matching the number of frequency bins of the signal
    needs to be given. In this case, no normalization of the regularization
    function is applied.

    Finally, the inverse spectrum is calculated as [#]_, [#]_,

    .. math::

        S^{-1}(f) = \frac{S^*(f)}{S^*(f)S(f) + \epsilon(f)}


    Parameters
    ----------
    signal : Signal
        The signals which spectra are to be inverted.
    frequency_range : tuple, array_like, double
        The upper and lower frequency limits outside of which the
        regularization factor is to be applied.
    regu_outside : float, optional
        The normalized regularization factor outside the frequency range.
        The default is ``1``.
    regu_inside : float, optional
        The normalized regularization factor inside the frequency range.
        The default is ``10**(-200/20)`` (-200 dB).
    regu_final : float, array_like, optional
        The final regularization factor for each frequency, default ``None``.
        If this parameter is set, the remaining regularization factors are
        ignored.
    normalized : bool
        Flag to indicate if the normalized spectrum (according to
        `signal.fft_norm`) should be inverted. The default is ``True``.


    Returns
    -------
    Signal
        The resulting signal after inversion.

    References
    ----------
    .. [#]  O. Kirkeby and P. A. Nelson, “Digital Filter Design for Inversion
            Problems in Sound Reproduction,” J. Audio Eng. Soc., vol. 47,
            no. 7, p. 13, 1999.

    .. [#]  P. C. Hansen, Rank-deficient and discrete ill-posed problems:
            numerical aspects of linear inversion. Philadelphia: SIAM, 1998.

    """
    if not isinstance(signal, pyfar.Signal):
        raise ValueError("The input signal needs to be of type pyfar.Signal.")

    if not isinstance(normalized, bool):
        raise TypeError("The normalized parameter needs to be boolean")

    if normalized:
        data = signal.freq
    else:
        data = signal.freq_raw

    frequency_range = np.asarray(frequency_range)

    if frequency_range.size < 2:
        raise ValueError(
            "The frequency range needs to specify lower and upper limits.")

    if regu_final is None:
        regu_inside = np.ones(signal.n_bins, dtype=np.double) * regu_inside
        regu_outside = np.ones(signal.n_bins, dtype=np.double) * regu_outside

        idx_xfade_lower = signal.find_nearest_frequency(
            [frequency_range[0]/np.sqrt(2), frequency_range[0]])

        regu_final = _cross_fade(regu_outside, regu_inside, idx_xfade_lower)

        if frequency_range[1] < signal.sampling_rate/2:
            idx_xfade_upper = signal.find_nearest_frequency([
                frequency_range[1],
                np.min([frequency_range[1]*np.sqrt(2),
                        signal.sampling_rate/2])])

            regu_final = _cross_fade(regu_final, regu_outside, idx_xfade_upper)

        regu_final *= np.max(np.abs(data)**2)

    inverse = signal.copy()
    inverse.freq = np.conj(data) / (np.conj(data)*data + regu_final)

    return inverse


def _cross_fade(first, second, indices):
    """Cross-fade two numpy arrays by multiplication with a raised cosine
    window inside the range specified by the indices. Outside the range, the
    result will be the respective first or second array, without distortions.

    Parameters
    ----------
    first : array, double
        The first array.
    second : array, double
        The second array.
    indices : array-like, tuple, int
        The lower and upper cross-fade indices.

    Returns
    -------
    result : array, double
        The resulting array after cross-fading.
    """
    indices = np.asarray(indices)
    if np.shape(first)[-1] != np.shape(second)[-1]:
        raise ValueError("Both arrays need to be of same length.")
    len_arrays = np.shape(first)[-1]
    if np.any(indices > np.shape(first)[-1]):
        raise IndexError("Index is out of range.")

    len_xfade = np.squeeze(np.abs(np.diff(indices)))
    window = sgn.windows.hann(len_xfade*2 + 1, sym=True)
    window_rising = window[:len_xfade]
    window_falling = window[len_xfade+1:]

    window_first = np.concatenate(
        (np.ones(indices[0]), window_falling, np.zeros(len_arrays-indices[1])))
    window_second = np.concatenate(
        (np.zeros(indices[0]), window_rising, np.ones(len_arrays-indices[1])))

    result = first * window_first + second * window_second

    return result


def minimum_phase(signal, n_fft=None, truncate=True):
    """
    Calculate the minimum phase equivalent of a finite impulse response.

    The method is based on the Hilbert transform of the real-valued cepstrum
    of the finite impulse response, that is the cepstrum of the magnitude
    spectrum only. As a result the magnitude spectrum is not distorted.
    Potential aliasing errors can occur due to the Fourier transform based
    calculation of the magnitude spectrum, which however are negligible if the
    length of Fourier transform ``n_fft`` is sufficiently high. [#]_
    (Section 8.5.4)

    Parameters
    ----------
    signal : Signal
        The finite impulse response for which the minimum-phase version is
        computed.
    n_fft : int, optional
        The FFT length used for calculating the cepstrum. Should be at least a
        few times larger than ``signal.n_samples``. The default ``None`` uses
        eight times the signal length rounded up to the next power of two,
        that is: ``2**int(np.ceil(np.log2(n_samples * 8)))``.
    truncate : bool, optional
        If ``truncate`` is ``True``, the resulting minimum phase impulse
        response is truncated to a length of
        ``signal.n_samples//2 + signal.n_samples % 2``. This avoids
        aliasing described above in any case but might distort the magnitude
        response if ``signal.n_samples`` is to low. If truncate is ``False``
        the output signal has the same length as the input signal. The default
        is ``True``.

    Returns
    -------
    signal_minphase : Signal
        The minimum phase version of the input data.

    References
    ----------
    .. [#]  J. S. Lim and A. V. Oppenheim, Advanced topics in signal
            processing, pp. 472-473, First Edition. Prentice Hall, 1988.

    Examples
    --------
    Create a minimum phase equivalent of a linear phase FIR low-pass filter

    .. plot::

        >>> import pyfar as pf
        >>> import numpy as np
        >>> from scipy.signal import remez
        >>> import matplotlib.pyplot as plt
        >>> freq = [0, 0.2, 0.3, 1.0]
        >>> h_linear = pf.Signal(remez(151, freq, [1, 0], fs=2.), 44100)
        >>> # create minimum phase impulse responses
        >>> h_min = pf.dsp.minimum_phase(h_linear, truncate=False)
        >>> # plot the result
        >>> pf.plot.use()
        >>> fig, axs = plt.subplots(3, figsize=(8, 6))
        >>> pf.plot.time(h_linear, ax=axs[0], unit='ms')
        >>> pf.plot.time(h_min, ax=axs[0], unit='ms')
        >>> axs[0].grid(True)
        >>> pf.plot.freq(h_linear, ax=axs[1])
        >>> pf.plot.group_delay(h_linear, ax=axs[2], unit="ms")
        >>> pf.plot.freq(h_min, ax=axs[1])
        >>> pf.plot.group_delay(h_min, ax=axs[2], unit="ms")
        >>> axs[2].legend(['Linear', 'Minimum'], loc=3, ncol=2)
        >>> axs[2].set_ylim(-2.5, 2.5)

    """
    from scipy.fft import fft, ifft

    workers = multiprocessing.cpu_count()
    # center the energy by taking the linear phase signal (using n_samples//2
    # performs better than using n_samples/2)
    signal = pyfar.dsp.linear_phase(
        signal, signal.n_samples // 2, unit='samples')

    if n_fft is None:
        n_fft = 2**int(np.ceil(np.log2(signal.n_samples * 8)))
    elif n_fft < signal.n_samples:
        raise ValueError((
            f"n_fft is {n_fft} but must be at least {signal.n_samples}, "
            "which is the length of the input signal"))

    # add eps to the magnitude spectrum to avoid nans in log
    H = np.abs(fft(signal.time, n=n_fft, workers=workers, axis=-1))
    H[H == 0] = np.finfo(float).eps

    # calculate the minimum phase using the Hilbert transform
    phase = -np.imag(sgn.hilbert(np.log(H), N=n_fft, axis=-1))
    data = ifft(H*np.exp(1j*phase), axis=-1, workers=workers).real

    # cut to length
    if truncate:
        N = signal.n_samples // 2 + signal.n_samples % 2
        data = data[..., :N]
    else:
        data = data[..., :signal.n_samples]

    return pyfar.Signal(data, signal.sampling_rate)


def pad_zeros(signal, pad_width, mode='end'):
    """Pad a signal with zeros in the time domain.

    Parameters
    ----------
    signal : Signal
        The signal which is to be extended.
    pad_width : int
        The number of samples to be padded.
    mode : str, optional
        The padding mode:

        ``'end'``
            Append zeros to the end of the signal
        ``'beginning'``
            Prepend zeros to the beginning of the signal
        ``'center'``
            Insert the number of zeros in the middle of the signal.
            This mode can be used to pad signals with a symmetry with respect
            to the time ``t=0``.

        The default is ``'end'``.

    Returns
    -------
    Signal
        The zero-padded signal.

    Examples
    --------
    >>> import pyfar as pf
    >>> impulse = pf.signals.impulse(512, amplitude=1)
    >>> impulse_padded = pf.dsp.pad_zeros(impulse, 128, mode='end')

    """

    if not isinstance(signal, pyfar.Signal):
        raise TypeError('Input data has to be of type: Signal.')

    padded_signal = signal.flatten()

    if mode in ['end', 'center']:
        pad_array = ((0, 0), (0, pad_width))
    elif mode == 'beginning':
        pad_array = ((0, 0), (pad_width, 0))
    else:
        raise ValueError("Unknown padding mode.")

    if mode == 'center':
        shift_samples = int(np.round(signal.n_samples/2))
        padded_signal.time = np.roll(
            padded_signal.time, shift_samples, axis=-1)

    padded_signal.time = np.pad(
        padded_signal.time, pad_array, mode='constant')

    if mode == 'center':
        padded_signal.time = np.roll(
            padded_signal.time, -shift_samples, axis=-1)

    padded_signal = padded_signal.reshape(signal.cshape)

    return padded_signal


def time_shift(
        signal, shift, mode='cyclic', unit='samples', pad_value=0.):
    """Apply a cyclic or linear time-shift to a signal.

    This function only allows integer value sample shifts. If unit ``'time'``
    is used, the shift samples will be rounded to the nearest integer value.
    For a shift using fractional sample values see
    :py:func:`~pf.dsp.fractional_time_shift`.

    Parameters
    ----------
    signal : Signal
        The signal to be shifted
    shift : int, float, array_like
        The time-shift value. A positive value will result in right shift on
        the time axis (delaying of the signal), whereas a negative value
        yields a left shift on the time axis (non-causal shift to a earlier
        time). If a single value is given, the same time shift will be applied
        to each channel of the signal. Individual time shifts for each channel
        can be performed by passing an array broadcastable to the signals
        channel dimensions :py:func:`~pyfar.Signal.cshape`.
    mode : str, optional
        The shifting mode

        ``"linear"``
            Apply linear shift, i.e., parts of the signal that are shifted to
            times smaller than 0 samples and larger than ``signal.n_samples``
            disappear. To maintain the shape of the signal, the signal is
            padded at the respective other end. The pad value is determined by
            ``pad_type``.
        ``"cyclic"``
            Apply a cyclic shift, i.e., parts of the signal that are shifted to
            values smaller than 0 are wrapped around to the end, and parts that
            are shifted to values larger than ``signal.n_samples`` are wrapped
            around to the beginning.

        The default is ``"cyclic"``
    unit : str, optional
        Unit of the shift variable, this can be either ``'samples'`` or ``'s'``
        for seconds. By default ``'samples'`` is used. Note that in the case
        of specifying the shift time in seconds, the value is rounded to the
        next integer sample value to perform the shift.
    pad_value : numeric, optional
        The pad value for linear shifts, by default ``0.`` is used.
        Pad :py:data:`numpy.nan` to the respective channels if the rms value
        of the signal is to be maintained for block-wise rms estimation of the
        noise power of a signal. Note that if NaNs are padded, the returned
        data will be a :py:class:`~pyfar.TimeData` instead of
        :py:class:`~pyfar.Signal` object.

    Returns
    -------
    Signal, TimeData
        The time-shifted signal. This is a
        :py:class:`~pyfar.TimeData` object in case a linear shift
        was done and the signal was padded with Nans. In all other cases, a
        :py:class:`~pyfar.Signal` object is returned.

    Examples
    --------
    Individually do a cyclic shift of a set of ideal impulses stored in three
    different channels and plot the resulting signals

    .. plot::

        >>> import pyfar as pf
        >>> import matplotlib.pyplot as plt
        >>> # generate and shift the impulses
        >>> impulse = pf.signals.impulse(
        ...     32, amplitude=(1, 1.5, 1), delay=(14, 15, 16))
        >>> shifted = pf.dsp.time_shift(impulse, [-2, 0, 2])
        >>> # time domain plot
        >>> pf.plot.use('light')
        >>> _, axs = plt.subplots(2, 1)
        >>> pf.plot.time(impulse, ax=axs[0], unit='samples')
        >>> pf.plot.time(shifted, ax=axs[1], unit='samples')
        >>> axs[0].set_title('Original signals')
        >>> axs[1].set_title('Shifted signals')

    Perform a linear time shift instead and pad with NaNs

    .. plot::

        >>> import pyfar as pf
        >>> import numpy as np
        >>> import matplotlib.pyplot as plt
        >>> # generate and shift the impulses
        >>> impulse = pf.signals.impulse(
        ...     32, amplitude=(1, 1.5, 1), delay=(14, 15, 16))
        >>> shifted = pf.dsp.time_shift(
        ...     impulse, [-2, 0, 2], mode='linear', pad_value=np.nan)
        >>> # time domain plot
        >>> pf.plot.use('light')
        >>> _, axs = plt.subplots(2, 1)
        >>> pf.plot.time(impulse, ax=axs[0], unit='samples')
        >>> pf.plot.time(shifted, ax=axs[1], unit='samples')
        >>> axs[0].set_title('Original signals')
        >>> axs[1].set_title('Shifted signals')

    """
    if mode not in ["linear", "cyclic"]:
        raise ValueError(f"mode is '{mode}' but mist be 'linear' or cyclic'")

    shift = np.broadcast_to(shift, signal.cshape)
    if unit == 's':
        shift_samples = np.round(shift*signal.sampling_rate).astype(int)
    elif unit == 'samples':
        shift_samples = shift.astype(int)
    else:
        raise ValueError(
            f"unit is '{unit}' but must be 'samples' or 's'.")

    if np.any(np.abs(shift_samples) > signal.n_samples) and mode == "linear":
        raise ValueError(("Can not shift by more samples than signal.n_samples"
                          " if mode is 'linear'"))

    shifted = signal.copy()
    for ch in np.ndindex(signal.cshape):
        shifted.time[ch] = np.roll(
            shifted.time[ch],
            shift_samples[ch],
            axis=-1)

        if mode == 'linear':
            if shift_samples[ch] > 0:
                samples = slice(0, shift_samples[ch])
                shifted.time[ch + (samples, )] = pad_value
            elif shift_samples[ch] < 0:
                samples = slice(shifted.n_samples + shift_samples[ch],
                                shifted.n_samples)
                shifted.time[ch + (samples, )] = pad_value

    if np.any(np.isnan(shifted.time)):
        shifted = pyfar.TimeData(
            shifted.time, shifted.times, comment=shifted.comment,
            is_complex=signal.complex)

    return shifted


def find_impulse_response_delay(impulse_response, N=1):
    """Find the delay in sub-sample values of an impulse response.

    The method relies on the analytic part of the cross-correlation function
    of the impulse response and it's minimum-phase equivalent, which is zero
    for the maximum of the correlation function. For sub-sample root finding,
    the analytic signal is approximated using a polynomial of order ``N``.
    The algorithm is based on [#]_ with the following modifications:

    1.  Values with negative gradient used for polynomial fitting are
        rejected, allowing to use larger part of the signal for fitting.
    2.  By default a first order polynomial is used, as the slope of the
        analytic signal should in theory be linear.

    Alternatively see :py:func:`pyfar.dsp.find_impulse_response_start`. For
    complex-valued time signals, the delay is calculated separately for the
    real and complex part, and its minimum value returned.

    Parameters
    ----------
    impulse_response : Signal
        The impulse response.
    N : int, optional
        The order of the polynom used for root finding, by default 1.

    Returns
    -------
    delay : numpy.ndarray, float
        Delay of the impulse response, as an array of shape
        :py:func:`~pyfar.Signal.cshape`. Can be floating point
        values in the case of sub-sample values.

    References
    ----------
    .. [#]  N. S. M. Tamim and F. Ghani, “Hilbert transform of FFT pruned
            cross correlation function for optimization in time delay
            estimation,” in Communications (MICC), 2009 IEEE 9th Malaysia
            International Conference on, 2009, pp. 809-814.

    Examples
    --------
    Create a band-limited impulse shifted by 0.5 samples and estimate the
    starting sample of the impulse and plot.

    .. plot::

        >>> import pyfar as pf
        >>> import numpy as np
        >>> n_samples = 64
        >>> delay_samples = n_samples // 2 + 1/2
        >>> ir = pf.signals.impulse(n_samples)
        >>> ir = pf.dsp.linear_phase(ir, delay_samples, unit='samples')
        >>> start_samples = pf.dsp.find_impulse_response_delay(ir)
        >>> ax = pf.plot.time(ir, unit='ms', label='impulse response')
        >>> ax.axvline(
        ...     start_samples/ir.sampling_rate*1e3,
        ...     color='k', linestyle='-.', label='start sample')
        >>> ax.legend()

    """
    n = int(np.ceil((N+2)/2))

    start_samples = np.zeros(impulse_response.cshape)
    modes = ['real', 'complex'] if impulse_response.complex else ['real']
    start_sample = np.zeros((len(modes), 1), dtype=float)

    for ch in np.ndindex(impulse_response.cshape):
        # Calculate the correlation between the impulse response and its
        # minimum phase equivalent. This requires a minimum phase equivalent
        # in the strict sense, instead of the appriximation implemented in
        # pyfar.
        n_samples = impulse_response.n_samples
        for idx, mode in enumerate(modes):
            ir = impulse_response.time[ch]
            ir = np.real(ir) if mode == 'real' else np.imag(ir)

            if np.max(ir) > 1e-16:
                # minimum phase warns if the input signal is not symmetric,
                # which is not critical for this application
                with warnings.catch_warnings():
                    warnings.filterwarnings(
                        "ignore", message="h does not appear to by symmetric",
                        category=RuntimeWarning)
                    ir_minphase = sgn.minimum_phase(
                        ir, n_fft=4*n_samples)

                correlation = sgn.correlate(
                    ir,
                    np.pad(ir_minphase, (0, n_samples - (n_samples + 1)//2)),
                    mode='full')
                lags = np.arange(-n_samples + 1, n_samples)

                # calculate the analytic signal of the correlation function
                correlation_analytic = sgn.hilbert(correlation)

                # find the maximum of the analytic part of the correlation
                # function and define the search range around the maximum
                argmax = np.argmax(np.abs(correlation_analytic))
                search_region_range = np.arange(argmax-n, argmax+n)
                search_region = np.imag(
                    correlation_analytic[search_region_range])

                # mask values with a negative gradient
                mask = np.gradient(search_region, search_region_range) > 0

                # fit a polygon and estimate its roots
                search_region_poly = np.polyfit(
                    search_region_range[mask]-argmax, search_region[mask], N)
                roots = np.roots(search_region_poly)

                # Use only real-valued roots
                if np.all(np.isreal(roots)):
                    root = roots[np.abs(roots) == np.min(np.abs(roots))]
                    start_sample[idx] = np.squeeze(lags[argmax] + root)
                else:
                    start_sample[idx] = np.nan
                    warnings.warn('Starting sample not found for channel '
                                  f'{ch}', stacklevel=2)
            else:
                start_sample[idx] = np.nan

        start_samples[ch] = np.nanmin(start_sample)

    return start_samples


def find_impulse_response_start(
        impulse_response,
        threshold=20):
    """Find the start sample of an impulse response.

    The start sample is identified as the first sample which is below the
    ``threshold`` level relative to the maximum level of the impulse response.
    For room impulse responses, ISO 3382 [#]_ specifies a threshold of 20 dB.
    This function is primary intended to be used when processing room impulse
    responses. For complex-valued time signals the onset is computed separately
    for the real and imaginary part.
    Alternatively see :py:func:`pyfar.dsp.find_impulse_response_delay`.


    Parameters
    ----------
    impulse_response : pyfar.Signal
        The impulse response
    threshold : float, optional
        The threshold level in dB, by default 20, which complies with ISO 3382.

    Returns
    -------
    start_sample : numpy.ndarray, int
        Sample at which the impulse response starts

    Notes
    -----
    The function tries to estimate the PSNR in the IR based on the signal
    power in the last 10 percent of the IR. The automatic estimation may fail
    if the noise spectrum is not white or the impulse response contains
    non-linear distortions. If the PSNR is lower than the specified threshold,
    the function will issue a warning.

    References
    ----------
    .. [#]  ISO 3382-1:2009-10, Acoustics - Measurement of the reverberation
            time of rooms with reference to other acoustical parameters. pp. 22

    Examples
    --------
    Create a band-limited impulse shifted by 0.5 samples and estimate the
    starting sample of the impulse and plot.

    .. plot::

        >>> import pyfar as pf
        >>> import numpy as np
        >>> n_samples = 256
        >>> delay_samples = n_samples // 2 + 1/2
        >>> ir = pf.signals.impulse(n_samples)
        >>> ir = pf.dsp.linear_phase(ir, delay_samples, unit='samples')
        >>> start_samples = pf.dsp.find_impulse_response_start(ir)
        >>> ax = pf.plot.time(ir, unit='ms', label='impulse response', dB=True)
        >>> ax.axvline(
        ...     start_samples/ir.sampling_rate*1e3,
        ...     color='k', linestyle='-.', label='start sample')
        >>> ax.axhline(
        ...     20*np.log10(np.max(np.abs(ir.time)))-20,
        ...     color='k', linestyle=':', label='threshold')
        >>> ax.legend()

    Create a train of weighted impulses with levels below and above the
    threshold, serving as a very abstract room impulse response. The starting
    sample is identified as the last sample below the threshold relative to the
    maximum of the impulse response.

    .. plot::

        >>> import pyfar as pf
        >>> import numpy as np
        >>> n_samples = 64
        >>> delays = np.array([14, 22, 26, 30, 33])
        >>> amplitudes = np.array([-35, -22, -6, 0, -9], dtype=float)
        >>> ir = pf.signals.impulse(n_samples, delays, 10**(amplitudes/20))
        >>> ir.time = np.sum(ir.time, axis=0)
        >>> start_sample_est = pf.dsp.find_impulse_response_start(
        ...     ir, threshold=20)
        >>> ax = pf.plot.time(
        ...     ir, dB=True, unit='samples',
        ...     label=f'peak samples: {delays}')
        >>> ax.axvline(
        ...     start_sample_est, linestyle='-.', color='k',
        ...     label=f'ir start sample: {start_sample_est}')
        >>> ax.axhline(
        ...     20*np.log10(np.max(np.abs(ir.time)))-20,
        ...     color='k', linestyle=':', label='threshold')
        >>> ax.legend()

    """
    modes = ['real', 'complex'] if impulse_response.complex else ['real']
    ir_start = np.zeros(((len(modes), ) + impulse_response.cshape))
    for idx, mode in enumerate(modes):
        ir = impulse_response.time
        ir_squared = np.real(ir)**2 if mode == 'real' else np.imag(ir)**2

        mask_start = int(0.9*impulse_response.n_samples)

        mask = np.arange(mask_start, ir_squared.shape[-1])
        noise = np.mean(np.take(ir_squared, mask, axis=-1), axis=-1)

        max_sample = np.argmax(ir_squared, axis=-1)
        max_value = np.max(ir_squared, axis=-1)

        if np.any(max_value < 10**(threshold/10) * noise) or \
                np.any(max_sample > mask_start):
            warnings.warn(
                "The SNR seems lower than the specified threshold value. "
                "Check if this is a valid impulse response with sufficient "
                "SNR.", stacklevel=2)

        start_sample = max_sample.copy()

        for ch in np.ndindex(impulse_response.cshape):
            # Only look for the start sample if the maximum index is bigger
            # than 0
            if start_sample[ch] > 0:
                # Check samples before maximum
                ir_before_max = np.squeeze(
                    ir_squared[ch][:max_sample[ch]+1] / max_value[ch])
                # First sample above or at the threshold level
                idx_first_above_thresh = np.where(
                    ir_before_max >= 10**(-threshold/10))[0]
                if idx_first_above_thresh.size > 0:
                    # The start sample is the last sample below the threshold
                    start_sample[ch] = np.min(idx_first_above_thresh) - 1
                else:
                    start_sample[ch] = 0
                    warnings.warn(
                        'No values below threshold found found for channel '
                        f'{ch} defaulting to 0', stacklevel=2)

        ir_start[idx] = start_sample

    # squeeze first dimeension is signal is not complex
    if not impulse_response.complex:
        ir_start = np.squeeze(ir_start, axis=0)

    return ir_start


def deconvolve(system_output, system_input, fft_length=None,
               frequency_range=None, **kwargs):
    r"""Calculate transfer functions by spectral deconvolution of two signals.

    The transfer function :math:`H(\omega)` is calculated by spectral
    deconvolution (spectral division).

    .. math::

        H(\omega) = \frac{Y(\omega)}{X(\omega)},

    where :math:`X(\omega)` is the system input signal and :math:`Y(\omega)`
    the system output. Regularized inversion is used to avoid numerical issues
    in calculating :math:`X(\omega)^{-1} = 1/X(\omega)` for small values of
    :math:`X(\omega)`
    (see :py:func:`~pyfar.dsp.regularized_spectrum_inversion`).
    The system response (transfer function) is thus calculated as

    .. math::

        H(\omega) = Y(\omega)X(\omega)^{-1}.

    For more information, refer to [#]_.

    Parameters
    ----------
    system_output : Signal
        The system output signal (e.g., recorded after passing a device under
        test).
        The system output signal is zero padded, if it is shorter than the
        system input signal.
    system_input : Signal
        The system input signal (e.g., used to perform a measurement).
        The system input signal is zero padded, if it is shorter than the
        system output signal.
    frequency_range : tuple, array_like, double
        The upper and lower frequency limits outside of which the
        regularization factor is to be applied. The default ``None``
        bypasses the regularization, which might cause numerical
        instabilities in case of band-limited `system_input`. Also see
        :py:func:`~pyfar.dsp.regularized_spectrum_inversion`.
    fft_length : int or None
        The length the signals system_output and system_input are zero padded
        to before deconvolving. The default is None. In this case only the
        shorter signal is padded to the length of the longer signal, no padding
        is applied when both signals have the same length.
    kwargs : key value arguments
        Key value arguments to control the inversion of :math:`H(\omega)` are
        passed to to :py:func:`~pyfar.dsp.regularized_spectrum_inversion`.


    Returns
    -------
    system_response : Signal
        The resulting signal after deconvolution, representing the system
        response (the transfer function).
        The ``fft_norm`` of is set to ``'none'``.

    References
    ----------
    .. [#] S. Mueller and P. Masserani "Transfer function measurement with
           sweeps. Directors cut." J. Audio Eng. Soc. 49(6):443-471,
           (2001, June).
    """
    # Check if system_output and system_input are both type Signal
    if not isinstance(system_output, pyfar.Signal):
        raise TypeError('system_output has to be of type pyfar.Signal')
    if not isinstance(system_input, pyfar.Signal):
        raise TypeError('system_input has to be of type pyfar.Signal')

    # Check if both signals have the same sampling rate
    if not system_output.sampling_rate == system_input.sampling_rate:
        raise ValueError("The two signals have different sampling rates!")

    if frequency_range is None:
        frequency_range = (0, system_input.sampling_rate/2)

    # Set fft_length to the max n_samples of both signals,
    # if it is not explicitly set to a value
    if fft_length is None:
        fft_length = np.max([system_output.n_samples, system_input.n_samples])
    # Check if both signals length are shorter or the same as fft_length
    if fft_length < system_output.n_samples:
        raise ValueError("The fft_length can not be shorter than" +
                         "system_output.n_samples.")
    if fft_length < system_input.n_samples:
        raise ValueError("The fft_length can not be shorter than" +
                         "system_input.n_samples.")

    # Check if both signals have the same length as ftt_length,
    # if not: bring them to the same length by padding with zeros
    system_output = pyfar.dsp.pad_zeros(system_output,
                                        (fft_length - system_output.n_samples))
    system_input = pyfar.dsp.pad_zeros(system_input,
                                       (fft_length - system_input.n_samples))

    # multiply system_output signal with regularized inversed system_input
    # signal to get the system response
    inverse_input = regularized_spectrum_inversion(
            system_input, frequency_range, **kwargs)
    system_response = system_output * inverse_input

    # Check if the signals have any comments,
    # if yes: concatenate the comments for the system_response
    system_response.comment = "Calculated with pyfar.dsp.deconvolve."
    if system_output.comment != '':
        system_response.comment += f" system input: {system_output.comment}."
    if system_input.comment != '':
        system_response.comment += f" system output: {system_input.comment}."

    # return the impulse resonse
    system_response.fft_norm = pyfar.classes.audio._match_fft_norm(
        system_output.fft_norm, system_input.fft_norm, division=True)

    return system_response


def convolve(signal1, signal2, mode='full', method='overlap_add'):
    """Convolve two signals.

    Parameters
    ----------
    signal1 : Signal
        The first signal
    signal2 : Signal
        The second signal. The channel shape (`cshape`) of this signal must be
        `broadcastable
        <https://numpy.org/doc/stable/user/basics.broadcasting.html>`_ to the
        cshape of the first signal. The cshape gives the shape of the data
        inside an audio object but ignores the number of samples or frequency
        bins.
    mode : string, optional
        A string indicating the size of the output:

        ``'full'``
            Compute the full discrete linear convolution of
            the input signals. The output has the length
            ``'signal1.n_samples + signal2.n_samples - 1'`` (Default).
        ``'cut'``
            Compute the complete convolution with ``full`` and truncate the
            result to the length of the longer signal.
        ``'cyclic'``
            The output is the cyclic convolution of the signals, where the
            shorter signal is zero-padded to fit the length of the longer
            one. This is done by computing the complete convolution with
            ``'full'``, adding the tail (i.e., the part that is truncated
            for ``mode='cut'`` to the beginning of the result) and
            truncating the result to the length of the longer signal.

    method : str {'overlap_add', 'fft'}, optional
        A string indicating which method to use to calculate the convolution:

        ``'overlap_add'``
            Convolve using  the overlap-add algorithm based
            on :py:func:`scipy.signal.oaconvolve`.. (Default)
        ``'fft'``
            Convolve using FFT based on :py:func:`scipy.signal.fftconvolve`.

        See Notes for more details.

    Returns
    -------
    signal : Signal
        The result of the convolution. The channel dimension (`cdim`) matches
        the bigger cdim of the two input signals. The channel dimension gives
        the number of dimensions of the audio data excluding the last
        dimension, which is ``n_samples`` for time domain objects and
        ``n_bins`` for frequency domain objects.

    Notes
    -----
    The overlap-add method is generally much faster than fft convolution when
    one signal is much larger than the other, but can be slower when only a few
    output values are needed or when the signals have a very similar length.
    For ``method='overlap_add'``, integer data will be cast to float.

    Examples
    --------
    Illustrate the different modes.

    .. plot::

        >>> import pyfar as pf
        >>> s1 = pf.Signal([1, 0.5, 0.5], 1000)
        >>> s2 = pf.Signal([1,-1], 1000)
        >>> full = pf.dsp.convolve(s1, s2, mode='full')
        >>> cut = pf.dsp.convolve(s1, s2, mode='cut')
        >>> cyc = pf.dsp.convolve(s1, s2, mode='cyclic')
        >>> # Plot input and output
        >>> with pf.plot.context():
        >>>     fig, ax = plt.subplots(2, 1, sharex=True)
        >>>     pf.plot.time(s1, ax=ax[0], label='Signal 1', marker='o',
        ...                  unit='samples')
        >>>     pf.plot.time(s2, ax=ax[0], label='Signal 2', marker='o',
        ...                  unit='samples')
        >>>     ax[0].set_title('Input Signals')
        >>>     ax[0].legend()
        >>>     pf.plot.time(full, ax=ax[1], label='full', marker='o',
        ...                  unit='samples')
        >>>     pf.plot.time(cut, ax=ax[1], label='cut', ls='--',  marker='o',
        ...                  unit='samples')
        >>>     pf.plot.time(cyc, ax=ax[1], label='cyclic', ls=':', marker='o',
        ...                  unit='samples')
        >>>     ax[1].set_title('Convolution Result')
        >>>     ax[1].set_ylim(-1.1, 1.1)
        >>>     ax[1].legend()


    """
    # check input
    if not signal1.sampling_rate == signal2.sampling_rate:
        raise ValueError("The sampling rates do not match")
    fft_norm = pyfar.classes.audio._match_fft_norm(
        signal1.fft_norm, signal2.fft_norm)
    if mode not in ['full', 'cut', 'cyclic']:
        raise ValueError(
            f"Invalid mode {mode}, needs to be "
            "'full', 'cut' or 'cyclic'.")

    # check cdims
    if len(signal1.cshape) != len(signal2.cshape):
        signal1, signal2 = pyfar.utils.broadcast_cdims((signal1, signal2))

    # convolve
    if method == 'overlap_add':
        res = sgn.oaconvolve(signal1.time, signal2.time, mode='full', axes=-1)
    elif method == 'fft':
        res = sgn.fftconvolve(signal1.time, signal2.time, mode='full', axes=-1)
    else:
        raise ValueError(
            f"Invalid method {method}, needs to be 'overlap_add' or 'fft'.")

    # make convolution truncated or cyclic
    if mode == 'cut':
        res = res[..., :np.max((signal1.n_samples, signal2.n_samples))]
    elif mode == 'cyclic':
        n_min = np.min((signal1.n_samples, signal2.n_samples))
        n_max = np.max((signal1.n_samples, signal2.n_samples))
        res[..., :n_min-1] += res[..., -n_min+1:]
        res = res[..., :n_max]

    is_result_complex = True if res.dtype.kind == 'c' else False

    return pyfar.Signal(
        res, signal1.sampling_rate, domain='time', fft_norm=fft_norm,
        is_complex=is_result_complex)


def decibel(signal, domain='freq', log_prefix=None, log_reference=1,
            return_prefix=False):
    r"""Convert data of the selected signal domain into decibels (dB).

    The converted data is calculated by the base 10 logarithmic scale:
    ``data_in_dB = log_prefix * numpy.log10(data/log_reference)``. By using a
    logarithmic scale, the deciBel is able to compare quantities that
    may have vast ratios between them. As an example, the sound pressure in
    dB can be calculated as followed:

    .. math::

        L_p = 20\log_{10}\biggl(\frac{p}{p_0}\biggr),

    where :math:`20` is the logarithmic prefix for sound field quantities and
    :math:`p_0` would be the reference for the sound pressure level. A list
    of commonly used reference values can be found in the 'log_reference'
    parameters section.

    Parameters
    ----------
    signal : Signal, TimeData, FrequencyData
        The signal which is converted into decibel
    domain : str
        The domain, that is converted to decibels:

        ``'freq'``
            Convert normalized frequency domain data. Signal must be of type
            'Signal' or 'FrequencyData'.
        ``'time'``
            Convert time domain data. Signal must be of type
            'Signal' or 'TimeData'.
        ``'freq_raw'``
            Convert frequency domain data without normalization. Signal must be
            of type 'Signal'.

        The default is ``'freq'``.
    log_prefix : int
        The prefix for the dB calculation. The default ``None``, uses ``10``
        for signals with ``'psd'`` and ``'power'`` FFT normalization and
        ``20`` otherwise.
    log_reference : int or float
        Reference for the logarithm calculation.
        List of commonly used values:

        +---------------------------------+--------------+
        | log_reference                   | value        |
        +=================================+==============+
        | Digital signals (dBFs)          | 1            |
        +---------------------------------+--------------+
        | Sound pressure :math:`L_p` (dB) | 2e-5 Pa      |
        +---------------------------------+--------------+
        | Voltage :math:`L_V` (dBu)       | 0.7746 volt  |
        +---------------------------------+--------------+
        | Sound intensity :math:`L_I` (dB)| 1e-12 W/m²   |
        +---------------------------------+--------------+
        | Voltage :math:`L_V` (dBV)       | 1 volt       |
        +---------------------------------+--------------+
        | Electric power :math:`L_P` (dB) | 1 watt       |
        +---------------------------------+--------------+

        The default is 1.
    return_prefix : bool, optional
        If return_prefix is ``True``, the function will also return the
        `log_prefix` value. This can be used to delogrithmize the data. The
        default is ``False``.

    Returns
    -------
    decibel : numpy.ndarray
        The given signal in decibel in chosen domain.
    log_prefix : int or float
        Will be returned if `return_prefix` is set to ``True``.

    Examples
    --------
    >>> import pyfar as pf
    >>> signal = pf.signals.noise(41000, rms=[1, 1])
    >>> decibel_data = decibel(signal, domain='time')
    """
    if log_prefix is None:
        if isinstance(signal, pyfar.Signal) and signal.fft_norm in ('power',
                                                                    'psd'):
            log_prefix = 10
        else:
            log_prefix = 20
    if domain == 'freq':
        if isinstance(signal, (pyfar.FrequencyData, pyfar.Signal)):
            data = signal.freq.copy()
        else:
            raise ValueError(
                f"Domain is '{domain}' and signal is type '{signal.__class__}'"
                " but must be of type 'Signal' or 'FrequencyData'.")
    elif domain == 'time':
        if isinstance(signal, (pyfar.TimeData, pyfar.Signal)):
            data = signal.time.copy()
        else:
            raise ValueError(
                f"Domain is '{domain}' and signal is type '{signal.__class__}'"
                " but must be of type 'Signal' or 'TimeData'.")
    elif domain == 'freq_raw':
        if isinstance(signal, (pyfar.Signal)):
            data = signal.freq_raw.copy()
        else:
            raise ValueError(
                f"Domain is '{domain}' and signal is type '{signal.__class__}'"
                " but must be of type 'Signal'.")
    else:
        raise ValueError(
            f"Domain is '{domain}', but has to be 'time', 'freq',"
            " or 'freq_raw'.")
    data[data == 0] = np.finfo(float).eps

    if return_prefix is True:
        return log_prefix * np.log10(np.abs(data) / log_reference), log_prefix
    else:
        return log_prefix * np.log10(np.abs(data) / log_reference)


def soft_limit_spectrum(signal, limit, knee, frequency_range=None,
                        direction='upper', log_prefix=None):
    """
    Soft limiting the magniude spectrum.

    Soft limiting gradually increases the gain reduction to avoid
    discontinuities in the data that would appear in hard limiting. The
    transition between the magnitude where no limiting is applied to the
    magnitude where the limiting reaches its full effect is termed `knee`
    (see examples below).

    Note that the limiting is applied on `signal.freq`, i.e. the data after
    the FFT normalization.

    Parameters
    ----------
    signal : Signal, FrequencyData
        The input data
    limit : number, array like
        The gain in dB at which the limiting reaches its full effect. If this
        is a number, the same limit is applied to all frequencies. If this an
        array like, it must be broadcastable to ``signal.freq`` to apply
        frequency-dependent limits.
    knee : number, string
        If this is a number, a knee with a width of `number` dB according to
        [#]_ Eq. (4) is applied. This definition of the knee originates from
        the classic limiting audio effect. If this is ``'arctan'`` an arcus
        tangens knee according to [#]_ Section 3.6.4 is applied. This knee
        definition originates from microphone array signal processing.
    frequency_range : array like, optional
        Frequency range in which the limiting is applied. This must be an array
        like containing the lower and upper limit in Hz. The default ``None``
        applies the limiting to all frequencies.
    direction : str, optional
        Define how the limiting works

        ``'upper'`` (default)
            Soft limiting `signal` to enforce an aboslute maximum value of
            `limit`.
        ``'lower'``
            Soft limiting `signal` to enforce an absolute minimum value of
            `limit`
    log_prefix: float, int
        The log prefix is used to linearize the limit and knee, e.g.,
        ``limit_linear = 10**(limit / log_prefix)``.The default ``None``, uses
        ``10`` for signals with ``'psd'`` and ``'power'`` FFT normalization and
        ``20`` otherwise.

    Returns
    -------
    limited : Signal, FrequencyData
        The limited copy of the input data.

    Examples
    --------
    Illustrate effect of limit and knee

    .. plot ::

        >>> import pyfar as pf
        >>> import numpy as np
        >>>
        >>> signal = pf.FrequencyData(
        ...     10**(np.arange(-20, 21)/20), np.arange(0, 41))
        >>> for knee in ['arctan', 20, 0]:
        >>>     limited = pf.dsp.soft_limit_spectrum(signal, 0, knee)
        >>>     pf.plot.freq(limited, freq_scale='linear', label=f'{knee=}')
        >>> ax = pf.plot.freq(signal, freq_scale='linear',
        ...                   linestyle='--', label='input')
        >>>
        >>> ax.legend(loc='upper left')
        >>> ax.set_xlim(0, 40)
        >>> ax.set_ylim(-20, 20)
        >>> bbox=dict(facecolor='white', edgecolor='none', alpha=0.5)
        >>> arrowprops= dict(
        ...     arrowstyle="<->", shrinkA=0, shrinkB=0,
        ...     color=pf.plot.color('r'))
        >>> ax.annotate("limit=0 dB", (20, 0), (10, 0), bbox=bbox,
        ...             arrowprops=dict(arrowstyle="->"), va='center')
        >>> ax.text(20, -14, 'knee=20 dB', ha='center',
        ...         color=pf.plot.color('r'), bbox=bbox)
        >>> ax.annotate("", (10, -15), (30, -15), arrowprops=arrowprops)

    Apply limiting with knee (soft limiting) and without knee (hard limiting)

    .. plot ::

        >>> import pyfar as pf
        >>>
        >>> signal = pf.signals.impulse(4096)
        >>> signal = pf.dsp.filter.bell(signal, 1e3, 20, 1)
        >>>
        >>> soft = pf.dsp.soft_limit_spectrum(signal, limit=10, knee=12)
        >>> hard = pf.dsp.soft_limit_spectrum(signal, limit=10, knee=0)
        >>>
        >>> pf.plot.freq(soft, label='soft (knee > 0)')
        >>> pf.plot.freq(hard, label='hard (knee = 0)')
        >>> ax = pf.plot.freq(signal, ls='--', label='original')
        >>>
        >>> ax.set_ylim(-5, 25)
        >>> ax.legend()

    Apply soft limiting above and below +/-10 dB

    .. plot ::

        >>> import pyfar as pf
        >>>
        >>> signal = pf.signals.impulse(4096)
        >>> signal = pf.dsp.filter.bell(signal, 2e2, -20, 3)
        >>> signal = pf.dsp.filter.bell(signal, 6e3, 20, 3)
        >>>
        >>> upper = pf.dsp.soft_limit_spectrum(
        ...     signal, limit=10, knee=6, direction="upper")
        >>> lower = pf.dsp.soft_limit_spectrum(
        ...     signal, limit=-10, knee=6, direction="lower")
        >>>
        >>> pf.plot.freq(upper, label='upper limit')
        >>> pf.plot.freq(lower, label='lower limit')
        >>> ax = pf.plot.freq(signal, ls='--', label='original')
        >>>
        >>> ax.set_ylim(-25, 25)
        >>> ax.legend()

    Apply frequency dependent soft limiting

    .. plot ::

        >>> import pyfar as pf
        >>>
        >>> # input data
        >>> signal = pf.signals.impulse(2**13)
        >>> signal = pf.dsp.filter.bell(signal, 2e2, 20, 4)
        >>> signal = pf.dsp.filter.bell(signal, 2e3, 20, 4)
        >>>
        >>> # frequency dependent limit
        >>> limit = pf.dsp.filter.low_shelf(
        ...     pf.signals.impulse(2**13), 500, -10, 2) * 10
        >>> limit = pf.dsp.decibel(limit).flatten()
        >>>
        >>> # soft limiting input signal
        >>> limited = pf.dsp.soft_limit_spectrum(signal, limit, 10)
        >>>
        >>> # plot
        >>> ax = pf.plot.freq(signal, label='original')
        >>> pf.plot.freq(limited, label='limited')
        >>> ax.plot(signal.frequencies, limit, label='limit', c='k', ls='--')
        >>> ax.set_ylim(-5, 25)
        >>> ax.legend(loc='upper left')

    References
    ----------
    .. [#] B. Bernschütz, Microphone arrays and sound field decomposition for
           dynamic binaural synthesis, Ph.D Thesis, (Berlin, Germany,
           TU Berlin, 2016).

    .. [#]  D. Giannoulis, M. Massberg, and J. D. Reiss, Digital Dynamic Range
            Compressor Design—A Tutorial and Analysis, J. Audio Eng. Soc. 60,
            399-408 (2012).
    """

    # check input
    if not isinstance(signal, (pyfar.Signal, pyfar.FrequencyData)):
        raise TypeError(
            "input signal must be a pyfar Signal or FrequencyData object")

    if direction not in ['upper', 'lower']:
        raise ValueError((f"direction is '{direction}' but must be 'upper', "
                          "or 'lower'"))

    if isinstance(knee, str) and knee != "arctan":
        raise ValueError(f"knee is '{knee}' but 'arctan'")
    elif isinstance(knee, (int, float)) and knee < 0:
        raise ValueError(f"knee is {knee} but must be >= 0")
    elif not isinstance(knee, (str, int, float)):
        raise TypeError("knee must be a string or number")

    limit = np.broadcast_to(limit, signal.cshape + (signal.n_bins, ))

    # define frequency range
    if frequency_range is None:
        freq_mask = np.full((signal.n_bins, ), True)
    else:
        freq_mask = np.full(signal.n_bins, False)
        freq_mask[signal.find_nearest_frequency(np.min(frequency_range)):
                  signal.find_nearest_frequency(np.max(frequency_range)) + 1] \
            = True

    # get spectral data
    signal_limited = signal.copy()
    freq = signal_limited.freq

    # handle 'inverse' limiting
    if direction == 'lower':
        freq[freq == 0] = np.finfo(float).eps
        freq = 1 / freq

        limit = -limit

    # de-logarithmize the limit
    if log_prefix is None:
        if (type(signal) is pyfar.Signal and
                signal.fft_norm not in ('power', 'psd')) or \
                type(signal) is pyfar.FrequencyData:
            log_prefix = 20
        else:
            log_prefix = 10

    limit_lin = 10**(limit/log_prefix)

    # absolute spectrum
    freq_abs = np.abs(freq)

    # arcus tangens limiting
    if knee == "arctan":
        alpha = freq_abs[..., freq_mask] / limit_lin[..., freq_mask]
        freq[..., freq_mask] *= \
            2/np.pi / alpha * np.arctan(np.pi/2 * alpha)
    # classic audio effect limiting
    else:

        # log spectrum
        freq_db = log_prefix * np.log10(freq_abs)

        # hard limiting outside the knee (Giannoulis et al. Eq. (4)) ----------
        hard = np.logical_and(2 * (freq_db - limit) > knee, freq_mask)
        gain_hard = limit_lin[..., hard]
        freq[..., hard] *= gain_hard / freq_abs[..., hard]

        # soft limiting inside the knee (Giannoulis et al. Eq. (4)) ----------
        if knee != 0:

            # frequencies, where limiting is applied
            soft = np.logical_and(
                2 * np.abs(freq_db - limit) <= knee, freq_mask)
            # gain factor
            gain_soft = -(freq_db[..., soft] - limit[..., soft] + knee / 2)**2\
                / (2 * knee)
            # apply limiting
            freq[..., soft] *= 10**(gain_soft / log_prefix)

    if direction == "lower":
        freq = 1 / freq

    signal_limited.freq = freq
    return signal_limited


def energy(signal):
    r"""
    Computes the channel wise energy in the time domain.

    .. math::

        \sum_{n=0}^{N-1}|x[n]|^2=\frac{1}{N}\sum_{k=0}^{N-1}|X[k]|^2,

    which is equivalent to the frequency domain computation according to
    Parseval's theorem [#]_.

    Parameters
    ----------
    signal : Signal
        The signal to compute the energy from.

    Returns
    -------
    data : numpy.ndarray
        The channel-wise energy of the input signal.

    Notes
    -----
    Due to the calculation based on the time data, the returned energy is
    independent of the signal's ``fft_norm``.
    :py:func:`~pyfar.dsp.power` and :py:func:`~pyfar.dsp.rms` can be used
    to compute the power and the rms of a signal.

    References
    ----------
    .. [#] A. V. Oppenheim and R. W. Schafer, Discrete-time signal processing,
           (Upper Saddle et al., Pearson, 2010), Third edition.
    """
    # check input
    if not isinstance(signal, pyfar.Signal):
        raise ValueError(f"signal is type '{signal.__class__}'"
                         " but must be of type 'Signal'.")

    if isinstance(signal, (pyfar.Signal, pyfar.TimeData)):
        if signal.complex:
            raise ValueError((
                "'energy' is not implemented for complex time signals."))

    # return and compute data
    return np.sum(np.abs(signal.time)**2, axis=-1)


def power(signal):
    r"""
    Compute the power of a signal.

    The power is calculated as

    .. math::

        \frac{1}{N}\sum_{n=0}^{N-1}|x[n]|^2

    based on the time data for each channel separately.

    Parameters
    ----------
    signal : Signal
        The signal to compute the power from.

    Returns
    -------
    data : numpy.ndarray
        The channel-wise power of the input signal.

    Notes
    -----
    Due to the calculation based on the time data, the returned power is
    independent of the signal's ``fft_norm``.
    The power equals the squared RMS of a signal. :py:func:`~pyfar.dsp.energy`
    and :py:func:`~pyfar.dsp.rms` can be used to compute the energy and the
    RMS.
    """
    # check input
    if not isinstance(signal, pyfar.Signal):
        raise ValueError(f"signal is type '{signal.__class__}'"
                         " but must be of type 'Signal'.")

    if isinstance(signal, (pyfar.Signal, pyfar.TimeData)):
        if signal.complex:
            raise ValueError((
                "'power' is not implemented for complex time signals."))

    # return and compute data
    return np.sum(np.abs(signal.time)**2, axis=-1)/signal.n_samples


def rms(signal):
    r"""
    Compute the root mean square (RMS) of a signal.

    The RMS is calculated as

    .. math::

        \sqrt{\frac{1}{N}\sum_{n=0}^{N-1}|x[n]|^2}

    based on the time data for each channel separately.

    Parameters
    ----------
    signal : Signal
        The signal to compute the RMS from.

    Returns
    -------
    data : numpy.ndarray
        The channel-wise RMS of the input signal.

    Notes
    -----
    The RMS equals the square root of the signal's power.
    :py:func:`~pyfar.dsp.energy` and :py:func:`~pyfar.dsp.power` can be used
    to compute the energy and the power.
    """
    # check input
    if not isinstance(signal, pyfar.Signal):
        raise ValueError(f"signal is type '{signal.__class__}'"
                         " but must be of type 'Signal'.")

    if isinstance(signal, (pyfar.Signal, pyfar.TimeData)):
        if signal.complex:
            raise ValueError((
                "'rms' is not implemented for complex time signals."))

    # return and compute data
    return np.sqrt(power(signal))


def average(signal, mode='linear', caxis=None, weights=None, keepdims=False,
            nan_policy='raise'):
    """
    Average multi-channel signals.

    Parameters
    ----------
    signal: Signal, TimeData, FrequencyData
        Input signal.
    mode: string
        ``'linear'``
            Average ``signal.time`` if the signal is in the time domain and
            ``signal.freq`` if the signal is in the frequency domain. Note that
            these operations are equivalent for `Signal` objects due to the
            linearity of the averaging and the FFT.
        ``'magnitude_zerophase'``
            Average the magnitude spectra and discard the phase.
        ``'magnitude_phase'``
            Average the magnitude spectra and the unwrapped phase separatly.
        ``'power'``
            Average the power spectra :math:`|X|^2` and discard the phase. The
            squaring of the spectra is reversed before returning the averaged
            signal.
        ``'log_magnitude_zerophase'``
            Average the logarithmic magnitude spectra using
            :py:func:`~pyfar.dsp.decibel` and discard the phase. The logarithm
            is reversed before returning the averaged signal.

        The default is ``'linear'``
    caxis: None, int, or tuple of ints, optional
        Channel axes (`caxis`) along which the averaging is done. The caxis
        denotes an axis of the data inside an audio object but ignores the last
        axis that contains the time samples or frequency bins. The default
        ``None`` averages across all channels.
    weights: array like
        Array with channel weights for averaging the data. Must be
        broadcastable to :py:func:`~pyfar.Signal.cshape`.
        The default is ``None``, which applies equal weights to all channels.
    keepdims: bool, optional
        If this is ``True``, the axes which are reduced during the averaging
        are kept as a dimension with size one. Otherwise, singular dimensions
        will be squeezed after averaging. The default is ``False``.
    nan_policy: string, optional
        Define how to handle NaNs in input signal.

        ``'propagate'``
           If the input signal includes NaNs, the corresponding averaged output
           signal value will be NaN.
        ``'omit'``
           NaNs will be omitted while averaging. For each NaN value, the number
           of values used for the average operation is also reduced by one. If
           a signal contains only NaN values in a specific dimensions, the
           output will be zero. For example if the second sample of a multi
           channel signal is always NaN, the average will be zero at the
           second sample.
        ``'raise'``
            A ``'ValueError'`` will be raised, if the input signal includes
            NaNs.

        The default is ``'raise'``.

    Returns
    -------
    averaged_signal: Signal, TimeData, FrequencyData
        Averaged input Signal.

    Notes
    -----
    The functions :py:func:`~pyfar.dsp.linear_phase` and
    :py:func:`~pyfar.dsp.minimum_phase` can be used to obtain a phase for
    magnitude spectra after using a mode that discards the phase.

    """

    # check input
    if not isinstance(signal, (pyfar.Signal, pyfar.FrequencyData,
                               pyfar.TimeData)):
        raise TypeError(("Input data has to be of type 'Signal', 'TimeData' "
                         "or 'FrequencyData'."))

    if isinstance(signal, (pyfar.Signal, pyfar.TimeData)):
        if signal.complex and mode == 'power':
            raise ValueError((
                "'power' is not implemented for complex time signals."))

    if type(signal) is pyfar.TimeData and mode in (
            'log_magnitude_zerophase', 'magnitude_zerophase',
            'magnitude_phase', 'power'):
        raise ValueError((
            f"mode is '{mode}' and signal is type '{signal.__class__}'"
            " but must be of type 'Signal' or 'FrequencyData'."))

    if nan_policy not in ('propagate', 'omit', 'raise'):
        raise ValueError("nan_policy has to be 'propagate', 'omit', or"
                         "'raise'.")

    # check for caxis
    if caxis and np.max(caxis) > len(signal.cshape):
        raise ValueError(('The maximum of caxis needs to be smaller than '
                          'len(signal.cshape).'))
    # set caxis default
    if caxis is None:
        caxis = tuple(i for i in range(len((signal.cshape))))

    # check if averaging over one dimensional caxis
    if 1 in signal.cshape:
        for ax in caxis:
            if signal.cshape[ax] == 1:
                warnings.warn(
                    f"Averaging one dimensional caxis={caxis}.", stacklevel=2)
    if not isinstance(caxis, int):
        axis = tuple([cax-1 if cax < 0 else cax for cax in caxis])
    else:
        axis = caxis-1 if caxis < 0 else caxis

    # convert data to desired domain
    if mode == 'linear':
        data = signal.time if signal.domain == 'time' else signal.freq
    elif mode == 'magnitude_zerophase':
        data = np.abs(signal.freq)
    elif mode == 'magnitude_phase':
        data = [np.abs(signal.freq), pyfar.dsp.phase(signal, unwrap=True)]
    elif mode == 'power':
        data = np.abs(signal.freq)**2
    elif mode == 'log_magnitude_zerophase':
        data, log_prefix = pyfar.dsp.decibel(signal, 'freq',
                                             return_prefix=True)
    else:
        raise ValueError(
            """mode must be 'linear', 'magnitude_zerophase', 'power',
            'magnitude_phase' or 'log_magnitude_zerophase'.""",
            )
    # check if data includes NaNs and raise error or create masked array
    if nan_policy == 'raise' and np.any(np.isnan(data)):
        raise ValueError("The signal includes NaNs. Change 'nan_policy' to "
                         "'propagate' or 'omit'.")
    elif nan_policy == 'omit' and np.any(np.isnan(data)):
        data = np.ma.masked_array(data, np.isnan(data))
    # set weights default
    if weights is not None:
        weights = np.broadcast_to(np.array(weights)[..., None],
                                  data.shape)
    # average the data
    if mode == 'magnitude_phase':
        data = [np.average(d, axis=axis, weights=weights,
                           keepdims=keepdims) for d in data]
        data = data[0] * np.exp(1j * data[1])
    else:
        data = np.average(data, axis=axis, weights=weights, keepdims=keepdims)
    # reconstruct frequency data
    if mode == 'power':
        data = np.sqrt(data)
    elif mode == 'log_magnitude_zerophase':
        data = 10**(data/log_prefix)

    # return average data as pyfar object, depending on input signal type
    if isinstance(signal, pyfar.Signal):
        return pyfar.Signal(data, signal.sampling_rate, signal.n_samples,
                            signal.domain, signal.fft_norm, signal.comment,
                            signal.complex)
    elif isinstance(signal, pyfar.TimeData):
        return pyfar.TimeData(data, signal.times, signal.comment,
                              signal.complex)
    else:
        return pyfar.FrequencyData(data, signal.frequencies, signal.comment)


def normalize(signal, reference_method='max', domain='auto',
              channel_handling='individual', target=1, limits=(None, None),
              unit=None, return_reference=False, nan_policy='raise'):
    """
    Apply a normalization.

    In the default case, the normalization ensures that the maximum absolute
    amplitude of the signal after normalization is 1. This is achieved by
    the multiplication

    ``signal_normalized = signal * target / reference``,

    where `target` equals 1 and `reference` is the maximum absolute amplitude
    before the normalization.

    Several normalizations are possible, which in fact are different ways
    of computing the `reference` value (e.g. based on the spectrum).
    See the parameters for details.

    Parameters
    ----------
    signal: Signal, TimeData, FrequencyData
        Input signal.
    reference_method: string, optional
        Reference method to compute the channel-wise `reference` value using
        the data according to `domain`.

        ``'max'``
            Compute the maximum absolute value per channel.
        ``'mean'``
            Compute the mean absolute values per channel.
        ``'energy'``
            Compute the energy per channel using :py:func:`~pyfar.dsp.energy`.
            Note that the square root of the energy is used as `reference`,
            after handling multi-channel signals (see *channel_handling*
            below). This is required for the energy of the normalized signal to
            match the `target`.
        ``'power'``
            Compute the power per channel using :py:func:`~pyfar.dsp.power`.
            Note that the square root of the power is used as `reference`,
            after handling multi-channel signals (see *channel_handling*
            below). This is required for the power of the normalized signal to
            match the `target`.
        ``'rms'``
            Compute the RMS per channel using :py:func:`~pyfar.dsp.rms`.

        The default is ``'max'``.
    domain: string
        Determines which data is used to compute the `reference` value.

        ``'time'``
           Use the absolute of the time domain data ``np.abs(signal.time)``.
        ``'freq'``
          Use the magnitude spectrum ``np.abs(signal.freq)``. Note that the
          normalized magnitude spectrum is used
          pyfar examples gallery
          (cf. :ref:`FFT normalization<gallery:/gallery/interactive/fast_fourier_transform.ipynb#FFT-normalizations>`).
        ``'auto'``
           Uses ``'time'`` domain normalization for
           :py:class:`Signal <pyfar.Signal>` and
           :py:class:`TimeData <pyfar.TimeData>` objects and
           ``'freq'`` domain normalization for
           :py:class:`FrequencyData <pyfar.FrequencyData>`
           objects.

        The default is ``'auto'``.
    channel_handling: string, optional
        Define how channel-wise `reference` values are handeled for multi-
        channel signals. This parameter does not affect single-channel signals.

        ``'individual'``
            Separate normalization of each channel individually.
        ``'max'``
            Normalize to the maximum `reference` value across channels.
        ``'min'``
            Normalize to the minimum `reference` value across channels.
        ``'mean'``
            Normalize to the mean `reference` value across the channels.

       The default is ``'individual'``.
    target: scalar, array
        The target to which the signal is normalized. Can be a scalar or an
        array. In the latter case the shape of `target` must be broadcastable
        to :py:func:`~pyfar.Signal.cshape`. The default is ``1``.
    limits: tuple, array_like
        Restrict the time or frequency range that is used to compute the
        `reference` value. Two element tuple specifying upper and lower limit
        according to `domain` and `unit`. A `None` element means no upper or
        lower limitation. The default ``(None, None)`` uses the entire signal.
        Note that in case of limiting in samples or bins with ``unit=None``,
        the second value defines the first sample/bin that is excluded.
        Also note that `limits` need to be ``(None, None)`` if
        `reference_method` is ``rms``, ``power`` or ``energy``.
    unit: string, optional
        Unit of `limits`.

        ``'s'``
            Set limits in seconds in case of time domain normalization. Uses
            :py:class:`~signal.find_nearest_time` to find the limits.
        ``'Hz'``
            Set limits in hertz in case of frequency domain normalization. Uses
            :py:class:`~signal.find_nearest_frequency`

        The default ``None`` assumes that `limits` is given in samples in case
        of time domain normalization and in bins in case of frequency domain
        normalization.
    return_reference: bool
        If ``return_reference=True``, the function also returns the `reference`
        values for the channels. The default is ``False``.
    nan_policy: string, optional
        Define how to handle NaNs in input signal.

        ``'propagate'``
           If the input signal includes NaNs within the time or frequency range
           , NaN will be used as normalization reference. The resulting output
           signal values are NaN.
        ``'omit'``
           NaNs will be omitted in the normalization. Cshape will still remain,
           as the normalized signal still includes the NaNs.
        ``'raise'``
            A ``ValueError`` will be raised, if the input signal includes
            NaNs.

        The default is 'raise'.

    Returns
    -------
    normalized_signal: Signal, TimeData, FrequencyData
        The normalized input signal.
    reference_norm: numpy.ndarray
        The reference values used for normalization. Only returned if
        `return_reference` is ``True``.

    Examples
    --------
    Time domain normalization with default parameters

    .. plot::

        >>> import pyfar as pf
        >>> signal = pf.signals.sine(1e3, 441, amplitude=2)
        >>> signal_norm = pf.dsp.normalize(signal)
        >>> # Plot input and normalized Signal
        >>> ax = pf.plot.time(signal, label='Original Signal', unit='ms')
        >>> pf.plot.time(signal_norm, label='Normalized Signal', unit='ms')
        >>> ax.legend()

    Frequency normalization with a restricted frequency range and targed in dB

    .. plot::

        >>> import pyfar as pf
        >>> sine1 = pf.signals.sine(1e3, 441, amplitude=2)
        >>> sine2 = pf.signals.sine(5e2, 441, amplitude=.5)
        >>> signal = sine1 + sine2
        >>> # Normalize to dB target in restricted frequency range
        >>> target_dB = 0
        >>> signal_norm = pf.dsp.normalize(signal, target=10**(target_dB/20),
        ...     domain="freq", limits=(400, 600), unit="Hz")
        >>> # Plot input and normalized Signal
        >>> ax = pf.plot.time_freq(signal_norm, label='Normalized Signal',
        ...                        unit='ms')
        >>> pf.plot.time_freq(signal, label='Original Signal', unit='ms')
        >>> ax[1].set_ylim(-15, 15)
        >>> ax[1].legend()
    """  # noqa: E501
    # check input
    if not isinstance(signal, (pyfar.Signal, pyfar.FrequencyData,
                               pyfar.TimeData)):
        raise TypeError(("Input data has to be of type 'Signal', 'TimeData' "
                         "or 'FrequencyData'."))

    if domain not in ('time', 'freq', 'auto'):
        raise ValueError("domain must be 'time', 'freq' or 'auto' but is"
                         f" '{domain}'.")
    # get signal domain if domain = 'auto'
    if domain == 'auto' and type(signal) is pyfar.FrequencyData:
        domain = 'freq'
    elif domain == 'auto' and (type(signal) is pyfar.TimeData
                               or type(signal) is pyfar.Signal):
        domain = 'time'
    if (type(signal) is pyfar.FrequencyData) and domain == 'time':
        raise ValueError((
            f"domain is '{domain}' and signal is type '{signal.__class__}'"
            " but must be of type 'Signal' or 'TimeData'."))
    if (type(signal) is pyfar.TimeData) and domain == 'freq':
        raise ValueError((
            f"domain is '{domain}' and signal is type '{signal.__class__}'"
            " but must be of type 'Signal' or 'FrequencyData'."))
    if isinstance(signal, (pyfar.TimeData, pyfar.Signal)):
        if signal.complex and reference_method in ['energy', 'power', 'rms']:
            raise ValueError("'energy', 'power', and 'rms' reference method "
                             "is not implemented for complex time signals.")
    if isinstance(limits, (int, float)) or len(limits) != 2:
        raise ValueError("limits must be an array like of length 2.")
    if tuple(limits) != (None, None) and \
            reference_method in ('energy', 'power', 'rms'):
        raise ValueError(
            "limits must be (None, None) if reference_method  is "
            f"{reference_method}")
    if (domain == "time" and unit not in ("s", None)) or \
            (domain == "freq" and unit not in ("Hz", None)):
        raise ValueError(f"'{unit}' is an invalid unit for domain {domain}")
    if nan_policy not in ('propagate', 'omit', 'raise'):
        raise ValueError("nan_policy has to be 'propagate', 'omit', or"
                         "'raise'.")
    # raise error if input includes NaNs.
    check_nans = signal.time if domain == 'time' else signal.freq
    if nan_policy == 'raise' and True in np.isnan(check_nans):
        raise ValueError("The signal includes NaNs. Change 'nan_policy' to "
                         "'propagate' or 'omit'.")

    # get and check the limits
    if domain == 'time':
        find = signal.find_nearest_time
    else:
        find = signal.find_nearest_frequency

    if unit in ("Hz", "s"):
        limits = [None if lim is None else find(lim) for lim in limits]

    if limits[0] == limits[1] and None not in limits:
        raise ValueError(("Upper and lower limit are identical. Use a "
                          "longer signal or increase limits."))
    # get values for normalization energy, power or rms
    if reference_method == 'energy':
        reference = pyfar.dsp.energy(signal)
    elif reference_method == 'power':
        reference = pyfar.dsp.power(signal)
    elif reference_method == 'rms':
        reference = pyfar.dsp.rms(signal)
    elif reference_method in ('max', 'mean'):
        # prepare data for max or mean normalization.
        if domain == 'time':
            input_data = np.abs(signal.time)
        else:
            input_data = np.abs(signal.freq)
        # create masked array if data includes NaNs and nan_policy is omit
        if nan_policy == 'omit' and True in np.isnan(input_data):
            input_data = np.ma.masked_array(input_data, np.isnan(input_data))
        # get values for normalization max or mean
        if reference_method == 'max':
            reference = np.max(input_data[..., limits[0]:limits[1]], axis=-1)
        elif reference_method == 'mean':
            reference = np.mean(input_data[..., limits[0]:limits[1]], axis=-1)
    else:
        raise ValueError(("reference_method must be 'max', 'mean', 'power', "
                         "'energy' or 'rms'."))
    # Channel Handling
    if channel_handling == 'individual':
        reference_norm = reference.copy()
    elif channel_handling == 'max':
        reference_norm = np.max(reference)
    elif channel_handling == 'min':
        reference_norm = np.min(reference)
    elif channel_handling == 'mean':
        reference_norm = np.mean(reference)
    else:
        raise ValueError(("channel_handling must be 'individual', 'max', "
                          "'min' or 'mean'."))

    # scale normalization and target to achieve target energy and power. This
    # must be done because they are energetic properties
    if reference_method in ['energy', 'power']:
        reference_norm = np.sqrt(reference_norm)
        target = np.sqrt(target)

    # apply normalization
    normalized_signal = signal.copy() * target / reference_norm
    if return_reference:
        return normalized_signal, reference_norm
    else:
        return normalized_signal


def correlate(signal_1, signal_2, mode='full', normalize=False):
    r"""
    Compute the channel-wise correlation function between signals.

    The correlation function of the time signals :math:`x_1[n]` and
    :math:`x_2[n]` is given by

    .. math:: c[l] = \sum_n x_1[n] x_2[n-l]

    with the index :math:`n` and time lag :math:`l` in samples. The computation
    is realized in the frequency domain using the corresponding spectra
    :math:`X_1[k]` and :math:`X_2[k]`

    .. math:: c = \mathrm{IFFT\{X_1 X_2^-\}}

    with the inverse fourier transform denoted by IFFT and :math:`X^-` denoting
    the spectrum of a time-reversed and complex conjugated time signal, i.e.,
    ``X_minus = fft(conj(x[::-1]))`` where the conjugate is required if the
    input has complex-valued time data.

    Parameters
    ----------
    signal_1 : Signal
        The first input signal. It must have the same sample rate as
        `signal_2` and its ``cshape`` must be broadcastable to that of
        `signal_2`.
    signal_2 : Signal
        The second input signal. It must have the same sample rate as
        `signal_1` and its ``cshape`` must be broadcastable to that of
        `signal_1`.
    mode : str, optional
        Specifies how the correlation is computed.

        ``'full'``
            Computes the full correlation function by zero padding the input
            signals to a length of
            ``signal_1.n_samples + signal_2.n_samples - 1`` before applying the
            Fourier transform (see equations above).
        ``'cyclic'``
            Computes the cyclic correlation function, which uses the input
            signals as they are. In this case `signal_1` and `signal_2` must
            have the same number of samples (length).

        The default is ``'full'``.
    normalize : bool, optional
        If ``True``, the correlation function is normalized to force
        :math:`|c[l]|\leq1`. This is done by the division
        :math:`c[l]/\sqrt{E(x_1[n])\,E(x_2[n])}`, where :math:`E(\cdot)`
        denotes the :py:func:`~energy`. The default ``False`` does not apply
        any normalization. Normalization is not available for complex-valued
        time signals.

    Returns
    -------
    correlation : TimeData
        The correlation function :math:`c[l]` is contained in
        ``correlation.time`` and the lags in seconds, i.e., the delays applied
        to `signal_2` (see equations above) are contained in
        ``correlation.times``. ``correlation.time`` is complex if one of the
        input signals has complex-valued time data. The cshape of `correlation`
        matches the cshape to which `signal_1` and `signal_2` were broadcasted.
        The lags can be converted to samples by multiplication with
        ``signal_1.sampling_rate``. In this case, they are in the interval
        ``[-signal_2.n_samples + 1, signal_1.n_samples - 1]`` if the full
        correlation was computed. In case of the cyclic correlation, they are
        in the interval
        ``[-(signal_1.n_samples // 2) + 1, signal_1.n_samples // 2]``
        if the signals have an even number of samples, and in the interval
        ``[-(signal_1.n_samples // 2), signal_1.n_samples // 2]``
        if the signals have an odd number of samples.

    Examples
    --------
    Compute the lags (delay) that are required to maximize the
    cross-correlation between a one and multi-dimensional signal

    .. plot::

        >>> import pyfar as pf
        >>> import numpy as np
        >>>
        >>> # one-dimensional signal: impulse with zero delay
        >>> signal_1 = pf.signals.impulse(5, 0)
        >>>
        >>> # multi-dimension signal with cshape = (2, 2):
        >>> # impulses with non-zero delays
        >>> delays = np.array([[0, 1], [2, 3]], dtype=int)
        >>> signal_2 = pf.signals.impulse(5, delays)
        >>>
        >>> cor = pf.dsp.correlate(signal_1, signal_2, 'full')
        >>>
        >>> # compute the lags in samples
        >>> argmax = cor.times[np.argmax(cor.time, axis=-1)]
        >>>
        >>> # plot correlation and indicate maximum
        >>> ax = pf.plot.time(cor, unit='ms')
        >>> ax.set_title('Correlation and position of maxima (dots)')
        >>> ax.set_xlabel('Time lag in ms')
        >>> ax.set_ylabel('Auto correlation')
        >>> for amax, color in zip(argmax.flatten(), 'bryp'):
        >>>     ax.axvline(amax, color=pf.plot.color(color), linestyle=':')

    Linear and cyclic auto-correlation of a perfect sequence. Perfect sequences
    have unit auto-correlation for :math:`l=0` and zero auto-correlation
    otherwise

    .. plot::

        >>> import pyfar as pf
        >>>
        >>> signal = pf.signals.linear_perfect_sweep(2**7)
        >>>
        >>> for mode in ['full', 'cyclic']:
        >>>     line = '--' if mode == 'cyclic' else '-'
        >>>     cor = pf.dsp.correlate(signal, signal, mode, normalize=True)
        >>>     ax = pf.plot.time(cor, unit='ms', label=mode, ls=line)
        >>>
        >>> ax.set_xlabel('Time lag in ms')
        >>> ax.set_ylabel('Auto correlation')
        >>> ax.legend()
    """

    # check input
    if type(signal_1) is not pyfar.Signal or \
            type(signal_2) is not pyfar.Signal:
        raise TypeError("signal_1 and signal_2 must be pyfar.Signal objects")

    if signal_1.sampling_rate != signal_2.sampling_rate:
        raise ValueError("Both signals must have the same sampling rate.")

    if mode not in ['full', 'cyclic']:
        raise ValueError(f"mode is '{mode}' but must be 'full' or 'cyclic'")

    # copy input to avoid changing mutual data
    signal_1 = signal_1.copy()
    signal_2 = signal_2.copy()

    # check for complex signals
    if signal_1.complex and not signal_2.complex:
        signal_2.complex = True
    if signal_2.complex and not signal_1.complex:
        signal_1.complex = True

    # compute normalization factor before zero padding
    if normalize:
        normalization = np.sqrt(energy(signal_1) * energy(signal_2))

    # determine signal length for the FFT
    n_samples = np.array([signal_1.n_samples, signal_2.n_samples], dtype=int)
    if mode == 'cyclic':
        if n_samples[0] != n_samples[1]:
            raise ValueError(("signal_1 and signal_2 must be of the same "
                              "length in 'cyclic' mode"))
        n_fft = n_samples[0]
    else:
        n_fft = np.sum(n_samples) - 1

        # zero pad signals to match lengths
        if signal_1.n_samples < n_fft:
            signal_1 = pyfar.dsp.pad_zeros(
                signal_1, n_fft - signal_1.n_samples, 'end')
        if signal_2.n_samples < n_fft:
            signal_2 = pyfar.dsp.pad_zeros(
                signal_2, n_fft - signal_2.n_samples, 'beginning')

    # compute correlation as frequency domain convolution
    # with time flipped and conjugate values for second signal
    signal_2.time = signal_2.time[..., ::-1].conj()
    correlation = signal_1 * signal_2
    correlation = correlation.time

    # apply normalization
    if normalize:
        correlation /= normalization

    # compute lags, i.e., times that the second signal was shifted
    # with respect to the first
    if mode == 'cyclic':
        roll = n_fft // 2
        correlation = np.roll(correlation, -roll, -1)
        if n_fft % 2:
            lags = np.arange(-roll, roll + 1)
        else:
            lags = np.arange(-roll + 1, roll + 1)
    else:
        lags = np.arange(-n_samples[1] + 1, n_samples[0])

    return pyfar.TimeData(correlation, lags / signal_1.sampling_rate,
                          is_complex=signal_1.complex)<|MERGE_RESOLUTION|>--- conflicted
+++ resolved
@@ -4,11 +4,6 @@
 from scipy import signal as sgn
 import pyfar
 from pyfar.dsp import fft
-<<<<<<< HEAD
-from pyfar.classes.warnings import PyfarDeprecationWarning
-=======
-from pyfar._utils import rename_arg
->>>>>>> eb1f7192
 import warnings
 import scipy.fft as sfft
 
