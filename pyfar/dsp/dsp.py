--- conflicted
+++ resolved
@@ -54,11 +54,7 @@
     Returns
     -------
     group_delay : numpy array
-<<<<<<< HEAD
-        Group delay in samples at signal.frequencies. The array is flattened if
-=======
         Frequency dependent group delay in samples. The array is flattened if
->>>>>>> df862c58
         a single channel signal was passed to the function.
     """
 
