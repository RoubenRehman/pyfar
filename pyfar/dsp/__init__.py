--- conflicted
+++ resolved
@@ -18,12 +18,8 @@
 
 from .dsp_interpolation import (
     smooth_fractional_octave,
-<<<<<<< HEAD
-    fractional_delay_sinc,
+    fractional_time_shift,
     resample,
-=======
-    fractional_time_shift,
->>>>>>> 591b79b7
     InterpolateSpectrum
 )
 
@@ -51,10 +47,6 @@
     'decibel',
     'InterpolateSpectrum',
     'smooth_fractional_octave',
-<<<<<<< HEAD
     'resample',
-    'fractional_delay_sinc'
-=======
     'fractional_time_shift'
->>>>>>> 591b79b7
 ]