--- conflicted
+++ resolved
@@ -12,21 +12,13 @@
     time_window,
     kaiser_window_beta,
     deconvolve,
-<<<<<<< HEAD
-    convolve
-)
-
-from .dsp_interpolation import (
-    smooth_fractional_octave,
-    fractional_delay_sinc,
-=======
     convolve,
     decibel,
 )
 
 from .dsp_interpolation import (
+    smooth_fractional_octave,
     fractional_time_shift,
->>>>>>> f842cc6f
     InterpolateSpectrum
 )
 
@@ -53,10 +45,6 @@
     'convolve',
     'decibel',
     'InterpolateSpectrum',
-<<<<<<< HEAD
     'smooth_fractional_octave',
-    'fractional_delay_sinc'
-=======
     'fractional_time_shift'
->>>>>>> f842cc6f
 ]