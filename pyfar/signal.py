--- conflicted
+++ resolved
@@ -328,7 +328,6 @@
             data, times=self.times, comment=self.comment, dtype=self.dtype)
         return item
 
-<<<<<<< HEAD
     @classmethod
     def _decode(cls, obj_dict):
         """Decode object based on its respective `_encode` counterpart."""
@@ -339,9 +338,7 @@
             obj_dict['_dtype'])
         obj.__dict__.update(obj_dict)
         return obj
-
-=======
->>>>>>> fb801399
+      
     def __add__(self, data):
         return add((self, data), 'time')
 
@@ -492,7 +489,6 @@
             comment=self.comment, dtype=self.dtype)
         return item
 
-<<<<<<< HEAD
     @classmethod
     def _decode(cls, obj_dict):
         """Decode object based on its respective `_encode` counterpart."""
@@ -505,8 +501,6 @@
         obj.__dict__.update(obj_dict)
         return obj
 
-=======
->>>>>>> fb801399
     def __add__(self, data):
         return add((self, data), 'freq')
 
