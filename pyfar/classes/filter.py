import deepdiff
import warnings

import numpy as np
import scipy.signal as spsignal

import pyfar as pf
from copy import deepcopy


def atleast_3d_first_dim(arr):
    arr = np.asarray(arr)
    ndim = np.ndim(arr)

    if ndim < 2:
        arr = np.atleast_2d(arr)
    if ndim < 3:
        return arr[np.newaxis]
    else:
        return arr


def pop_state_from_kwargs(**kwargs):
    kwargs.pop('zi', None)
    warnings.warn(
        "This filter function does not support saving the filter state")
    return kwargs


def extend_sos_coefficients(sos, order):
    """Extend a set of SOS filter coefficients to match a required filter order
    by adding sections with coefficients resulting in an ideal frequency
    response.

    Parameters
    ----------
    sos : array-like
        The second order section filter coefficients.
    order : int
        The order to which the coefficients are to be extended.

    Returns
    -------
    sos_ext : array-like
        The extended second order section coefficients.

    """
    sos_order = sos.shape[0]
    if sos_order == order:
        return sos
    pad_len = order-sos_order
    sos_ext = np.zeros((pad_len, 6))
    sos_ext[:, 3] = 1.
    sos_ext[:, 0] = 1.

    return np.vstack((sos, sos_ext))


class Filter(object):
    """
    Container class for digital filters.
    This is an abstract class method, only used for the shared processing
    method used for the application of a filter on a signal.
    """
    def __init__(
            self,
            coefficients=None,
            sampling_rate=None,
            state=None,
            comment=None):
        """
        Initialize a general Filter object.

        Parameters
        ----------
        coefficients : array, double
            The filter coefficients as an array.
        sampling_rate : number
            The sampling rate of the filter in Hz.
        state : array, optional
            The state of the filter from a priory knowledge.

        Returns
        -------
        Filter
            The filter object.

        """
        super().__init__()
        if coefficients is not None:
            coefficients = atleast_3d_first_dim(coefficients)
        self._coefficients = coefficients
        if state is not None:
            if coefficients is None:
                raise ValueError(
                    "Cannot set a state without filter coefficients")
            state = np.atleast_2d(state)
            self._initialized = True
        else:
            self._initialized = False
        self._state = state

        self._sampling_rate = sampling_rate

        self._comment = comment

    def init_state(self, state='empty'):
        raise NotImplementedError("Abstract class method")

    @property
    def sampling_rate(self):
        """Sampling rate of the filter in Hz. The sampling rate is set upon
        initialization and cannot be changed after the object has been created.
        """
        return self._sampling_rate

    @property
    def shape(self):
        """
        The shape of the filter.
        """
        return self._coefficients.shape[:-2]

    @property
    def size(self):
        """
        The size of the filter, that is all elements in the filter object.
        """
        return np.prod(self.shape)

    @property
    def state(self):
        """
        The current state of the filter as an array with dimensions
        corresponding to the order of the filter and number of filter channels.
        """
        return self._state

    @staticmethod
    def _process(coefficients, data, zi=None):
        raise NotImplementedError("Abstract class method.")

    def process(self, signal, reset=True):
        """Apply the filter to a signal.

        Parameters
        ----------
        signal : Signal
            The data to be filtered as Signal object.
        reset : bool, optional
            If set to ``True``, the filter state will be reset to zero before
            the filter is applied to the signal. The default is ``'True'``.

        Returns
        -------
        filtered : Signal
            A filtered copy of the input signal.
        """
        if not isinstance(signal, pf.Signal):
            raise ValueError("The input needs to be a haiopy.Signal object.")

        if self.sampling_rate != signal.sampling_rate:
            raise ValueError(
                "The sampling rates of filter and signal do not match")

        if reset is True:
            self.reset_state()

        filtered_signal_data = np.zeros(
            (self.size, *signal.time.shape),
            dtype=signal.time.dtype)

        if self.state is not None:
            new_state = np.zeros_like(self._state)
            for idx, (coeff, state) in enumerate(
                    zip(self._coefficients, self._state)):
<<<<<<< HEAD
                filtered_signal_data[idx, ...], new_state[idx, ...] = \
                    self.filter_func(
                        coeff, filtered_signal_data[idx, ...], zi=state)
            self._state = new_state

=======
                filtered_signal_data[idx, ...], new_state = self._process(
                    coeff, filtered_signal_data[idx, ...], state)
>>>>>>> 3bf327b1
        else:
            for idx, coeff in enumerate(self._coefficients):
                filtered_signal_data[idx, ...] = self._process(
                    coeff, signal.time, zi=None)

        filtered_signal = deepcopy(signal)
        filtered_signal.time = np.squeeze(filtered_signal_data)

        return filtered_signal

    def reset(self):
        """Reset the filter state by filling it with zeros."""
        if self._state is not None:
            self._state = np.zeros_like(self._state)
        else:
            self._state = None

    @property
    def comment(self):
        """Get comment."""
        return self._comment

    @comment.setter
    def comment(self, value):
        """Set comment."""
        self._comment = str(value)

    def copy(self):
        """Return a copy of the Filter object."""
        return deepcopy(self)

    def _encode(self):
        """Return dictionary for the encoding."""
        return self.copy().__dict__

    @classmethod
    def _decode(cls, obj_dict):
        """Decode object based on its respective object dictionary."""
        obj = cls()
        obj.__dict__.update(obj_dict)
        return obj

    def __eq__(self, other):
        """Check for equality of two objects."""
        return not deepdiff.DeepDiff(self, other)


class FilterFIR(Filter):
    """
    Filter object for FIR filters.
    """
    def __init__(
            self,
            coefficients,
<<<<<<< HEAD
            sampling_rate,
            state=None,
            filter_func=lfilter):
=======
            sampling_rate):
>>>>>>> 3bf327b1
        """
        Initialize an finite impulse response (FIR) Filter object.

        Parameters
        ----------
        coefficients : array, double
            The filter coefficients as an array with dimensions
            (number of channels, number of filter coefficients)
        sampling_rate : number
            The sampling rate of the filter in Hz.
        state : array, optional
            The state of the filter from a priory knowledge.

        Returns
        -------
        FilterFIR
            The FIR filter object.
        """
        b = np.atleast_2d(coefficients)
        a = np.zeros_like(b)
        a[..., 0] = 1
        coeff = np.stack((b, a), axis=-2)

        super().__init__(
            coefficients=coeff, sampling_rate=sampling_rate, state=state)

<<<<<<< HEAD
        self._FILTER_FUNCS = {
            'default': lfilter,
            'zerophase': filtfilt}
        self._filter_func = filter_func

    def init_state(self, state):
        n_coeff = self._coefficients.shape[-1]
        state = np.zeros(
            (self._coefficients.shape[0], n_coeff-1))
        if state == 'step':
            for idx, coeff in enumerate(self._coefficients):
                state[idx, ...] = spsignal.lfilter_zi(coeff[0], coeff[1])
        return super().init_state(state=state)

    @property
    def filter_func(self):
        return self._filter_func

    @filter_func.setter
    def filter_func(self, filter_func):
        if type('filter_func') == str:
            filter_func = self._FILTER_FUNCS[filter_func]
        self._filter_func = filter_func
=======
    @staticmethod
    def _process(coefficients, data, zi=None):
        return spsignal.lfilter(coefficients[0], 1, data, zi=zi)
>>>>>>> 3bf327b1


class FilterIIR(Filter):
    """
    Filter object for IIR filters. For IIR filters with high orders, second
    order section IIR filters using FilterSOS should be considered.
    """
    def __init__(
            self,
            coefficients,
<<<<<<< HEAD
            sampling_rate,
            state=None,
            filter_func=lfilter):
=======
            sampling_rate):
>>>>>>> 3bf327b1
        """IIR filter
        Initialize an infinite impulse response (IIR) Filter object.

        Parameters
        ----------
        coefficients : array, double
            The filter coefficients as an array, with shape
            (number of channels, number of coefficients in the nominator,
            number of coefficients in the denominator)
        sampling_rate : number
            The sampling rate of the filter in Hz.
        state : array, optional
            The state of the filter from a priory knowledge.

        Returns
        -------
        FilterIIR
            The IIR filter object.
        """
        coeff = np.atleast_2d(coefficients)
        super().__init__(
            coefficients=coeff, sampling_rate=sampling_rate, state=state)

<<<<<<< HEAD
        self._FILTER_FUNCS = {
            'default': lfilter,
            'zerophase': filtfilt}
        self._filter_func = filter_func

    def init_state(self, state):
        n_coeff = self._coefficients.shape[-1]
        state = np.zeros(
            (self._coefficients.shape[0], n_coeff-1))
        if state == 'step':
            for idx, coeff in enumerate(self._coefficients):
                state[idx, ...] = spsignal.lfilter_zi(coeff[0], coeff[1])
        return super().init_state(state=state)

    @property
    def filter_func(self):
        return self._filter_func

    @filter_func.setter
    def filter_func(self, filter_func):
        if type('filter_func') == str:
            filter_func = self._FILTER_FUNCS[filter_func]
        self._filter_func = filter_func
=======
    @staticmethod
    def _process(coefficients, data, zi=None):
        return spsignal.lfilter(coefficients[0], coefficients[1], data, zi=zi)
>>>>>>> 3bf327b1


class FilterSOS(Filter):
    """
    Filter object for IIR filters as second order sections (SOS).
    """
    def __init__(
            self,
            coefficients,
<<<<<<< HEAD
            sampling_rate,
            state=None,
            filter_func=sosfilt):
=======
            sampling_rate):
>>>>>>> 3bf327b1
        """
        Initialize a second order sections (SOS) Filter object.

        Parameters
        ----------
        coefficients : array, double
            The filter coefficients as an array with dimensions
            (n_filter_chan, n_sections, 6)
        sampling_rate : number
            The sampling rate of the filter in Hz.
        state : array, optional
            The state of the filter from a priory knowledge.

        Returns
        -------
        FilterSOS
            The SOS filter object.
        """
        coeff = np.atleast_2d(coefficients)
        if coeff.shape[-1] != 6:
            raise ValueError(
                "The coefficients are not in line with a second order",
                "section filter structure.")

        if state is not None:
            state = atleast_3d_first_dim(state)
        super().__init__(
            coefficients=coeff, sampling_rate=sampling_rate, state=state)

<<<<<<< HEAD
        self._FILTER_FUNCS = {
            'default': sosfilt,
            'zerophase': sosfiltfilt
        }
        self._filter_func = filter_func

    def init_state(self, state='zeros'):
        state = np.zeros(
            (self._coefficients.shape[0], self.n_sections, 2))
        if state == 'step':
            for idx, coeff in enumerate(self._coefficients):
                state[idx, ...] = spsignal.sosfilt_zi(coeff)
        return super().init_state(state=state)

    @property
    def filter_func(self):
        return self._filter_func

    @property
    def n_sections(self):
        return self._coefficients.shape[-2]
=======
    @staticmethod
    def _process(sos, data, zi=None):
        return spsignal.sosfilt(sos, data, zi=zi)
>>>>>>> 3bf327b1
<|MERGE_RESOLUTION|>--- conflicted
+++ resolved
@@ -174,16 +174,9 @@
             new_state = np.zeros_like(self._state)
             for idx, (coeff, state) in enumerate(
                     zip(self._coefficients, self._state)):
-<<<<<<< HEAD
-                filtered_signal_data[idx, ...], new_state[idx, ...] = \
-                    self.filter_func(
-                        coeff, filtered_signal_data[idx, ...], zi=state)
-            self._state = new_state
-
-=======
                 filtered_signal_data[idx, ...], new_state = self._process(
                     coeff, filtered_signal_data[idx, ...], state)
->>>>>>> 3bf327b1
+                self._state = new_state
         else:
             for idx, coeff in enumerate(self._coefficients):
                 filtered_signal_data[idx, ...] = self._process(
@@ -238,13 +231,8 @@
     def __init__(
             self,
             coefficients,
-<<<<<<< HEAD
             sampling_rate,
-            state=None,
-            filter_func=lfilter):
-=======
-            sampling_rate):
->>>>>>> 3bf327b1
+            state=None):
         """
         Initialize an finite impulse response (FIR) Filter object.
 
@@ -270,12 +258,6 @@
 
         super().__init__(
             coefficients=coeff, sampling_rate=sampling_rate, state=state)
-
-<<<<<<< HEAD
-        self._FILTER_FUNCS = {
-            'default': lfilter,
-            'zerophase': filtfilt}
-        self._filter_func = filter_func
 
     def init_state(self, state):
         n_coeff = self._coefficients.shape[-1]
@@ -286,20 +268,9 @@
                 state[idx, ...] = spsignal.lfilter_zi(coeff[0], coeff[1])
         return super().init_state(state=state)
 
-    @property
-    def filter_func(self):
-        return self._filter_func
-
-    @filter_func.setter
-    def filter_func(self, filter_func):
-        if type('filter_func') == str:
-            filter_func = self._FILTER_FUNCS[filter_func]
-        self._filter_func = filter_func
-=======
     @staticmethod
     def _process(coefficients, data, zi=None):
         return spsignal.lfilter(coefficients[0], 1, data, zi=zi)
->>>>>>> 3bf327b1
 
 
 class FilterIIR(Filter):
@@ -310,13 +281,8 @@
     def __init__(
             self,
             coefficients,
-<<<<<<< HEAD
             sampling_rate,
-            state=None,
-            filter_func=lfilter):
-=======
-            sampling_rate):
->>>>>>> 3bf327b1
+            state=None):
         """IIR filter
         Initialize an infinite impulse response (IIR) Filter object.
 
@@ -340,12 +306,6 @@
         super().__init__(
             coefficients=coeff, sampling_rate=sampling_rate, state=state)
 
-<<<<<<< HEAD
-        self._FILTER_FUNCS = {
-            'default': lfilter,
-            'zerophase': filtfilt}
-        self._filter_func = filter_func
-
     def init_state(self, state):
         n_coeff = self._coefficients.shape[-1]
         state = np.zeros(
@@ -355,20 +315,9 @@
                 state[idx, ...] = spsignal.lfilter_zi(coeff[0], coeff[1])
         return super().init_state(state=state)
 
-    @property
-    def filter_func(self):
-        return self._filter_func
-
-    @filter_func.setter
-    def filter_func(self, filter_func):
-        if type('filter_func') == str:
-            filter_func = self._FILTER_FUNCS[filter_func]
-        self._filter_func = filter_func
-=======
     @staticmethod
     def _process(coefficients, data, zi=None):
         return spsignal.lfilter(coefficients[0], coefficients[1], data, zi=zi)
->>>>>>> 3bf327b1
 
 
 class FilterSOS(Filter):
@@ -378,13 +327,8 @@
     def __init__(
             self,
             coefficients,
-<<<<<<< HEAD
             sampling_rate,
-            state=None,
-            filter_func=sosfilt):
-=======
-            sampling_rate):
->>>>>>> 3bf327b1
+            state=None):
         """
         Initialize a second order sections (SOS) Filter object.
 
@@ -414,13 +358,6 @@
         super().__init__(
             coefficients=coeff, sampling_rate=sampling_rate, state=state)
 
-<<<<<<< HEAD
-        self._FILTER_FUNCS = {
-            'default': sosfilt,
-            'zerophase': sosfiltfilt
-        }
-        self._filter_func = filter_func
-
     def init_state(self, state='zeros'):
         state = np.zeros(
             (self._coefficients.shape[0], self.n_sections, 2))
@@ -429,15 +366,6 @@
                 state[idx, ...] = spsignal.sosfilt_zi(coeff)
         return super().init_state(state=state)
 
-    @property
-    def filter_func(self):
-        return self._filter_func
-
-    @property
-    def n_sections(self):
-        return self._coefficients.shape[-2]
-=======
     @staticmethod
     def _process(sos, data, zi=None):
-        return spsignal.sosfilt(sos, data, zi=zi)
->>>>>>> 3bf327b1
+        return spsignal.sosfilt(sos, data, zi=zi)