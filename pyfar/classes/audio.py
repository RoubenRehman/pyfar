"""
The following documents the audio classes and arithmethic operations for
audio data. More details and background is given in the concepts (
:py:mod:`audio classes <pyfar._concepts.audio_classes>`,
:py:mod:`Fourier transform <pyfar._concepts.fft>`,
:py:mod:`arithmetic operations <pyfar._concepts.arithmetic_operations>`).
"""

from copy import deepcopy
import warnings
import deepdiff
import numpy as np
import pyfar.dsp.fft as fft
from typing import Callable


class _Audio():
    """Abstract class for audio objects.

    This class holds all the methods and properties that are common to its
    three sub-classes :py:func:`TimeData`, :py:func:`FrequencyData`, and
    :py:func:`Signal`.
    """
    # indicate use of _Audio arithmetic operations for overloaded operators
    # (e.g. __rmul__)
    __array_priority__ = 1.0

    def __init__(self, domain, comment=""):

        # initialize valid parameter spaces
        self._VALID_DOMAINS = ["time", "freq"]

        # initialize global parameters
        self.comment = comment
        if domain in self._VALID_DOMAINS:
            self._domain = domain
        else:
            raise ValueError("Incorrect domain, needs to be time/freq.")

    def __eq__(self, other):
        """Check for equality of two objects."""
        return not deepdiff.DeepDiff(self.__dict__, other.__dict__)

    @property
    def domain(self):
        """The domain the data is stored in."""
        return self._domain

    @property
    def cshape(self):
        """
        Return channel shape.

        The channel shape gives the shape of the audio data excluding the last
        dimension, which is `n_samples` for time domain objects and
        `n_bins` for frequency domain objects.
        """
        return self._data.shape[:-1]

    def reshape(self, newshape):
        """
        Return reshaped copy of the audio object.

        Parameters
        ----------
        newshape : int, tuple
            new `cshape` of the audio object. One entry of newshape dimension
            can be ``-1``. In this case, the value is inferred from the
            remaining dimensions.

        Returns
        -------
        reshaped : Signal, FrequencyData, TimeData
            reshaped copy of the audio object.

        Notes
        -----
        The number of samples and frequency bins always remains the same.

        """

        # check input
        if not isinstance(newshape, int) and not isinstance(newshape, tuple):
            raise ValueError("newshape must be an integer or tuple")

        if isinstance(newshape, int):
            newshape = (newshape, )

        # reshape
        reshaped = deepcopy(self)
        length_last_dimension = reshaped._data.shape[-1]
        try:
            reshaped._data = reshaped._data.reshape(
                newshape + (length_last_dimension, ))
        except ValueError:
            if np.prod(newshape) != np.prod(self.cshape):
                raise ValueError((f"Can not reshape audio object of cshape "
                                  f"{self.cshape} to {newshape}"))

        return reshaped

    def flatten(self):
        """Return flattened copy of the audio object.

        Returns
        -------
        flat : Signal, FrequencyData, TimeData
            Flattened copy of audio object with
            ``flat.cshape = np.prod(audio.cshape)``

        Notes
        -----
        The number of samples and frequency bins always remains the same, e.g.,
        an audio object of ``cshape=(4,3)`` and ``n_samples=512`` will have
        ``cshape=(12, )`` and ``n_samples=512`` after flattening.

        """
        newshape = int(np.prod(self.cshape))

        return self.reshape(newshape)

    @property
    def comment(self):
        """Get comment."""
        return self._comment

    @comment.setter
    def comment(self, value):
        """Set comment."""
        if not isinstance(value, str):
            raise TypeError("comment has to be of type string.")
        else:
            self._comment = value

    def copy(self):
        """Return a copy of the audio object."""
        return deepcopy(self)

    def _return_item(self):
        raise NotImplementedError("To be implemented by derived classes.")

    def _assert_matching_meta_data(self):
        raise NotImplementedError("To be implemented by derived classes.")

    def _encode(self):
        """Return dictionary for the encoding."""
        class_dict = self.copy().__dict__
        return class_dict

    def _decode(self):
        """Return dictionary for the encoding."""
        raise NotImplementedError("To be implemented by derived classes.")

    def __getitem__(self, key):
        """
        Get copied slice of the audio object at key.

        Examples
        --------
        Get the first channel of a multi channel audio object

        >>> import pyfar as pf
        >>> signal = pf.signals.noise(10, rms=[1, 1])
        >>> first_channel = signal[0]


        """
        data = self._data[key]
        return self._return_item(data)

    def __setitem__(self, key, value):
        """
        Set channels of audio object at key.

        Examples
        --------
        Set the first channel of a multi channel audio object

        >>> import pyfar as pf
        >>> signal = pf.signals.noise(10, rms=[1, 1])
        >>> signal[0] = pf.signals.noise(10, rms=2)
        """
        self._assert_matching_meta_data(value)
        self._data[key] = value._data


class TimeData(_Audio):
    """Class for time data.

    Objects of this class contain time data which is not directly convertible
    to frequency domain, i.e., non-equidistant samples.

    """
<<<<<<< HEAD
    def __init__(self, data, times, comment=None, complex=False):
=======
    def __init__(self, data, times, comment=""):
>>>>>>> 2e33b9f9
        """Create TimeData object with data, and times.

        Parameters
        ----------
        data : array, double
            Raw data in the time domain. The memory layout of data is 'C'.
            E.g. data of ``shape = (3, 2, 1024)`` has 3 x 2 channels with
            1024 samples each. The data can be ``int`` or ``float`` and is
            converted to ``float`` in any case.
        times : array, double
            Times in seconds at which the data is sampled. The number of times
            must match the `size` of the last dimension of `data`.
<<<<<<< HEAD
        comment : str, optional
            A comment related to `data`. The default is ``'none'``.
        complex : bool
            A flag which indicates if the raw data are real or complex-valued.
            The default is ``False``.
=======
        comment : str
            A comment related to `data`. The default is ``''``, which
            initializes an empty string.

>>>>>>> 2e33b9f9
        """

        _Audio.__init__(self, 'time', comment)

        assert(isinstance(complex, bool))

        self._complex = complex
        self.time = data

        self._times = np.atleast_1d(np.asarray(times).flatten())
        if self._times.size != self.n_samples:
            raise ValueError(
                "The length of times must be data.shape[-1]")
        if np.any(np.diff(self._times) <= 0) and len(self._times) > 1:
            raise ValueError("Times must be monotonously increasing.")

    @property
    def time(self):
        """Return the data in the time domain."""
        return self._data

    @time.setter
    def time(self, value):
        """Set the time data."""
        # check and set the data and meta data
        data = np.atleast_2d(np.asarray(value))
        if self.complex:
            data = data.astype("complex")
            data = np.atleast_2d(np.asarray(value, dtype=complex))
        else:
            if data.dtype.kind == "i":
                data = data.astype("float")
                data = np.atleast_2d(np.asarray(value, dtype=float))
            elif data.dtype.kind == "c":
                raise ValueError("time data is complex, set complex "
                                 "flag or pass real-valued data.")
            elif data.dtype.kind != "f":
                raise ValueError(
                    f"time data is {data.dtype} must be int, float, or complex")

        self._data = data
        self._n_samples = data.shape[-1]
        # setting the domain is only required for Signal. Setting it here
        # avoids the need for overloading the setter and does not harm TimeData
        self._domain = 'time'

    @property
    def complex(self):
        return self._complex

    @property
    def n_samples(self):
        """The number of samples."""
        return self._n_samples

    @property
    def signal_length(self):
        """The length of the data in seconds."""
        return self.times[-1]

    @property
    def times(self):
        """Time in seconds at which the signal is sampled."""
        return self._times

    def find_nearest_time(self, value):
        """Return the index that is closest to the query time.

        Parameters
        ----------
        value : float, array-like
            The times for which the indices are to be returned

        Returns
        -------
        indices : int, array-like
            The index for the given time instance. If the input was an array
            like, a numpy array of indices is returned.
        """
        times = np.atleast_1d(value)
        indices = np.zeros_like(times).astype(int)
        for idx, time in enumerate(times):
            indices[idx] = np.argmin(np.abs(self.times - time))
        return np.squeeze(indices)

    def _assert_matching_meta_data(self, other):
        """
        Check if the meta data matches across two :py:func:`TimeData` objects.
        """
        if other.__class__ != TimeData:
            raise ValueError("Comparison only valid against TimeData objects.")
        if self.n_samples != other.n_samples:
            raise ValueError("The number of samples does not match.")

    def _return_item(self, data):
        """Return new :py:func:`TimeData` object with data."""
        item = TimeData(
            data, times=self.times, comment=self.comment)
        return item

    def __repr__(self):
        """String representation of TimeData class."""
        repr_string = (
            f"TimeData:\n"
            f"{self.cshape} channels with {self.n_samples} samples")

        return repr_string

    @classmethod
    def _decode(cls, obj_dict):
        """Decode object based on its respective `_encode` counterpart."""
        obj = cls(
            obj_dict['_data'],
            obj_dict['_times'],
            obj_dict['_comment'])
        obj.__dict__.update(obj_dict)
        return obj

    def __add__(self, data):
        return add((self, data), 'time')

    def __radd__(self, data):
        return add((data, self), 'time')

    def __sub__(self, data):
        return subtract((self, data), 'time')

    def __rsub__(self, data):
        return subtract((data, self), 'time')

    def __mul__(self, data):
        return multiply((self, data), 'time')

    def __rmul__(self, data):
        return multiply((data, self), 'time')

    def __truediv__(self, data):
        return divide((self, data), 'time')

    def __rtruediv__(self, data):
        return divide((data, self), 'time')

    def __pow__(self, data):
        return power((self, data), 'time')

    def __rpow__(self, data):
        return power((data, self), 'time')

    def __matmul__(self, data):
        return matrix_multiplication(
            (self, data), 'time')

    def __rmatmul__(self, data):
        return matrix_multiplication(
            (data, self), 'time')


class FrequencyData(_Audio):
    """Class for frequency data.

    Objects of this class contain frequency data which is not directly
    convertible to the time domain, i.e., non-equidistantly spaced bins or
    incomplete spectra.

    """
    def __init__(self, data, frequencies, comment=""):
        """Create FrequencyData with data, and frequencies.

        Parameters
        ----------
        data : array, double
            Raw data in the frequency domain. The memory layout of Data is 'C'.
            E.g. data of ``shape = (3, 2, 1024)`` has 3 x 2 channels with 1024
            frequency bins each. Data can be ``int``, ``float`` or ``complex``.
            Data of type ``int`` is converted to ``float``.
        frequencies : array, double
            Frequencies of the data in Hz. The number of frequencies must match
            the size of the last dimension of data.
        comment : str, optional
            A comment related to the data. The default is ``""``, which
            initializes an empty string.


        Notes
        -----
        FrequencyData objects do not support an FFT norm, because this requires
        knowledge about the sampling rate or the number of samples of the time
        signal [#]_.

        References
        ----------
        .. [#] J. Ahrens, C. Andersson, P. Höstmad, and W. Kropp, “Tutorial on
               Scaling of the Discrete Fourier Transform and the Implied
               Physical Units of the Spectra of Time-Discrete Signals,” Vienna,
               Austria, May 2020, p. e-Brief 600.

        """

        _Audio.__init__(self, 'freq', comment)

        # init
        freqs = np.atleast_1d(np.asarray(frequencies).flatten())
        self._frequencies = freqs
        self.freq = data

        # check frequencies
        if np.any(np.diff(freqs) <= 0) and len(frequencies) > 1:
            raise ValueError("Frequencies must be monotonously increasing.")
        if len(freqs) != self.n_bins:
            raise ValueError(
                "Number of frequencies does not match number of data points")

    @property
    def freq(self):
        """Return the data in the frequency domain."""
        return self._data

    @freq.setter
    def freq(self, value):
        """Set the frequency data."""

        # check data type
        data = np.atleast_2d(np.asarray(value))
        if data.dtype.kind == "i":
            data = data.astype("float")
        elif data.dtype.kind not in ["f", "c"]:
            raise ValueError((f"frequency data is {data.dtype} must be int, "
                              "float, or complex"))

        # match shape of frequencies
        if self.frequencies.size != data.shape[-1]:
            raise ValueError(
                "Number of frequency values does not match the number of"
                "frequencies.")
        self._data = data

    @property
    def frequencies(self):
        """Frequencies of the discrete signal spectrum."""
        return self._frequencies

    @property
    def n_bins(self):
        """Number of frequency bins."""
        return self._data.shape[-1]

    def find_nearest_frequency(self, value):
        """Return the index that is closest to the query frequency.

        Parameters
        ----------
        value : float, array-like
            The frequencies for which the indices are to be returned

        Returns
        -------
        indices : int, array-like
            The index for the given frequency. If the input was an array like,
            a numpy array of indices is returned.
        """
        freqs = np.atleast_1d(value)
        indices = np.zeros_like(freqs).astype(int)
        for idx, freq in enumerate(freqs):
            indices[idx] = np.argmin(np.abs(self.frequencies - freq))
        return np.squeeze(indices)

    def _assert_matching_meta_data(self, other):
        """Check if the meta data matches across two FrequencyData objects."""
        if other.__class__ != FrequencyData:
            raise ValueError(
                "Comparison only valid against FrequencyData objects.")
        if self.n_bins != other.n_bins:
            raise ValueError(
                "The number of frequency bins does not match.")

    def _return_item(self, data):
        """Return new FrequencyData object with data."""
        item = FrequencyData(
            data, frequencies=self.frequencies,
            comment=self.comment)
        return item

    def __repr__(self):
        """String representation of FrequencyData class."""
        repr_string = (
            f"FrequencyData:\n"
            f"{self.cshape} channels with {self.n_bins} frequencies\n")

        return repr_string

    @classmethod
    def _decode(cls, obj_dict):
        """Decode object based on its respective `_encode` counterpart."""
        obj = cls(
            obj_dict['_data'],
            obj_dict['_frequencies'],
            obj_dict['_comment'])
        obj.__dict__.update(obj_dict)
        return obj

    def __add__(self, data):
        return add((self, data), 'freq')

    def __radd__(self, data):
        return add((data, self), 'freq')

    def __sub__(self, data):
        return subtract((self, data), 'freq')

    def __rsub__(self, data):
        return subtract((data, self), 'freq')

    def __mul__(self, data):
        return multiply((self, data), 'freq')

    def __rmul__(self, data):
        return multiply((data, self), 'freq')

    def __truediv__(self, data):
        return divide((self, data), 'freq')

    def __rtruediv__(self, data):
        return divide((data, self), 'freq')

    def __pow__(self, data):
        return power((self, data), 'freq')

    def __rpow__(self, data):
        return power((data, self), 'freq')

    def __matmul__(self, data):
        return matrix_multiplication(
            (self, data), 'freq')

    def __rmatmul__(self, data):
        return matrix_multiplication(
            (data, self), 'freq')


class Signal(FrequencyData, TimeData):
    """Class for audio signals.

    Objects of this class contain data which is directly convertible between
    time and frequency domain (equally spaced samples and frequency bins). The
    data is always real valued in the time domain and complex valued in the
    frequency domain.

    """
    def __init__(
            self,
            data,
            sampling_rate,
            n_samples=None,
            domain='time',
            fft_norm='none',
<<<<<<< HEAD
            comment=None,
            complex=False):
=======
            comment=""):
>>>>>>> 2e33b9f9
        """Create Signal with data, and sampling rate.

        Parameters
        ----------
        data : ndarray, double
            Raw data of the signal in the time or frequency domain. The memory
            layout of data is 'C'. E.g. data of ``shape = (3, 2, 1024)`` has
            3 x 2 channels with 1024 samples or frequency bins each. Time data
            is converted to ``float``. Frequency is converted to ``complex``
            and must be provided as single sided spectra, i.e., for all
            frequencies between 0 Hz and half the sampling rate.
        sampling_rate : double
            Sampling rate in Hz
        n_samples : int, optional
            Number of samples of the time signal. Required if domain is
            ``'freq'``. The default is ``None``, which assumes an even number
            of samples if the data is provided in the frequency domain.
        domain : ``'time'``, ``'freq'``, optional
            Domain of data. The default is ``'time'``
        fft_norm : str, optional
            The normalization of the Discrete Fourier Transform (DFT). Can be
            ``'none'``, ``'unitary'``, ``'amplitude'``, ``'rms'``, ``'power'``,
            or ``'psd'``. See :py:func:`~pyfar.dsp.fft.normalization` and [#]_
            for more information. The default is ``'none'``, which is typically
            used for energy signals, such as impulse responses.
        comment : str
<<<<<<< HEAD
            A comment related to `data`. The default is ``None``.
        complex : bool
            In case of time domain raw data, the complex flag indicates
            if the data are complex or real-valued data.
            In case of frequency domain raw data, the complex flag indicates
            if the data are the Fourier spectrum of a real or complex-valued
            time signal. The default is ``False``.
=======
            A comment related to `data`. The default is ``""``, which
            initializes an empty string.

>>>>>>> 2e33b9f9

        References
        ----------
        .. [#] J. Ahrens, C. Andersson, P. Höstmad, and W. Kropp, “Tutorial on
               Scaling of the Discrete Fourier Transform and the Implied
               Physical Units of the Spectra of Time-Discrete Signals,” Vienna,
               Austria, May 2020, p. e-Brief 600.

        """

        # initialize signal specific parameters
        self._sampling_rate = sampling_rate

        assert (isinstance(complex, bool))
        self._complex = complex
        self._VALID_FFT_NORMS = [
            "none", "unitary", "amplitude", "rms", "power", "psd"]

        # check fft norm
        if fft_norm in self._VALID_FFT_NORMS:
            self._fft_norm = fft_norm
        else:
            raise ValueError(("Invalid FFT normalization. Has to be "
                              f"{', '.join(self._VALID_FFT_NORMS)}, but "
                              f"found '{fft_norm}'"))
        # time / normalized frequency data (depending on domain)
        data = np.atleast_2d(data)

        # initialize domain specific parameters
        if domain == 'time':
            self._n_samples = data.shape[-1]
            times = np.atleast_1d(
                np.arange(0, self._n_samples) / sampling_rate)
            TimeData.__init__(self, data, times, comment, complex)
        elif domain == 'freq':
            # check and set n_samples
            if n_samples is None:
                warnings.warn(
                    "Number of time samples not given, assuming an even "
                    "number of samples from the number of frequency bins.")
                if self.complex:
                    n_samples = data.shape[-1]
                else:
                    n_samples = (data.shape[-1] - 1)*2
            elif (n_samples > 2 * data.shape[-1] - 1) and not self.complex:
                raise ValueError(("n_samples can not be larger than "
                                  "2 * data.shape[-1] - 2"
                                  "when passing one-sided Fourier spectrum"))
            elif (n_samples > data.shape[-1]) and self.complex:
                raise ValueError(("n_samples can not be larger than "
                                  "data.shape[-1] when passing double-"
                                  "sided Fourier spectrum"))

            self._n_samples = n_samples
            self._n_bins = data.shape[-1]
            # Init remaining parameters
            FrequencyData.__init__(self, data, self.frequencies, comment)
            delattr(self, '_frequencies')
        else:
            raise ValueError("Invalid domain. Has to be 'time' or 'freq'.")

    @TimeData.time.getter
    def time(self):
        """Return the data in the time domain."""
        # converts the data from 'freq' to 'time'
        self.domain = 'time'

        return super().time

    @FrequencyData.freq.getter
    def freq(self):
        """Return the normalized frequency domain data.

        The normalized data is usually used for inspecting the data, e.g.,
        using plots or when extracting information such as the amplitude of
        harmonic components. Most processing operations, e.g., frequency
        domain convolution, require the non-normalized data stored as
        ``freq_raw``.
        """
        if self.complex:
            data = fft.normalization(
                self.freq_raw, self.n_samples, self.sampling_rate,
                self.fft_norm, inverse=False, single_sided=False)
        else:
            data = fft.normalization(
                    self.freq_raw, self.n_samples, self.sampling_rate,
                    self.fft_norm, inverse=False)
        return data

    @freq.setter
    def freq(self, value):
        """Set the normalized frequency domain data."""
        # check data type
        data = np.atleast_2d(np.asarray(value))
        if data.dtype.kind not in ["i", "f", "c"]:
            raise ValueError((f"frequency data is {data.dtype} must be int, "
                              "float, or complex"))
        # Check n_samples
        if data.shape[-1] != self.n_bins:
            warnings.warn(UserWarning((
                "Number of frequency bins changed, assuming an even "
                "number of samples from the number of frequency bins.")))
            self._n_samples = (data.shape[-1] - 1)*2
        # set domain
        self._domain = 'freq'
        # remove normalization
        if self.complex:
            data_denorm = fft.normalization(
                data, self._n_samples, self._sampling_rate,
                self._fft_norm, inverse=True, single_sided=False)
        else:
            data_denorm = fft.normalization(
                    data, self._n_samples, self._sampling_rate,
                    self._fft_norm, inverse=True)
        self._data = data_denorm.astype(complex)

    @property
    def freq_raw(self):
        """Return the frequency domain data without normalization.

        Most processing operations, e.g., frequency
        domain convolution, require the non-normalized data.
        The normalized data stored as ``freq`` is usually used for inspecting
        the data, e.g., using plots or when extracting information such as the
        amplitude of harmonic components.
        """
        self.domain = 'freq'
        return self._data

    @freq_raw.setter
    def freq_raw(self, value):
        """Set the frequency domain data without normalization."""
        data = np.atleast_2d(np.asarray(value))
        if data.dtype.kind not in ["i", "f", "c"]:
            raise ValueError((f"frequency data is {data.dtype} must be int, "
                              "float, or complex"))
        # Check n_samples
        if data.shape[-1] != self.n_bins:
            warnings.warn(UserWarning((
                "Number of frequency bins changed, assuming an even "
                "number of samples from the number of frequency bins.")))
            self._n_samples = (data.shape[-1] - 1)*2
        self._domain = 'freq'
        self._data = data.astype(complex)

    @_Audio.domain.setter
    def domain(self, new_domain):
        """Set the domain of the signal."""
        if new_domain not in self._VALID_DOMAINS:
            raise ValueError("Incorrect domain, needs to be time/freq.")

        if self._domain != new_domain:
            # Only process if we change domain
            if new_domain == 'time':
                # If the new domain should be time, we had a saved spectrum
                # (without normalization)
                # and need to do an inverse Fourier Transform
                if self.complex:
                    # assume frequency data came from a complex-valued time
                    # signal and we have a double-sided Fourier spectrum
                    self._data = fft.ifft(
                        self._data, self.n_samples, self._sampling_rate,
                        fft_norm='none')
                else:
                    # assume frequency data came from a real-valued time signal
                    # and we have a single-sided Fourier spectrum
                    self._data = fft.irfft(
                        self._data, self.n_samples, self._sampling_rate,
                        fft_norm='none')
            elif new_domain == 'freq':
                # If the new domain should be freq, we had sampled time data
                # and need to do a Fourier Transform (without normalization)
                if self.complex:
                    # If the time data are complex-valued, calculate a
                    # double-sided Fourier spectrum
                    self._data = fft.fft(
                        self._data, self.n_samples, self._sampling_rate,
                        fft_norm='none')
                else:
                    # If the time data are real-valued, calculate a
                    # single-sided Fourier spectrum
                    self._data = fft.rfft(
                        self._data, self.n_samples, self._sampling_rate,
                        fft_norm='none')
            self._domain = new_domain

    @property
    def sampling_rate(self):
        """The sampling rate of the signal."""
        return self._sampling_rate

    @sampling_rate.setter
    def sampling_rate(self, value):
        self._sampling_rate = value

    @property
    def times(self):
        """Time instances the signal is sampled at."""
        return np.atleast_1d(np.arange(0, self.n_samples) / self.sampling_rate)

    @property
    def frequencies(self):
        """Frequencies of the discrete signal spectrum."""
        if self.complex:
            # assume the time domain data were complex-valued
            # such that we need a two-sided Fourier spectrum

            return np.atleast_1d(fft.fftfreq(self.n_samples,
                                             self.sampling_rate))
        else:
            return np.atleast_1d(fft.rfftfreq(self.n_samples,
                                              self.sampling_rate))

    @property
    def n_bins(self):
        """Number of frequency bins."""
        if self.complex:
            return self.n_samples
        else:
            return fft._n_bins(self.n_samples)

    @property
    def fft_norm(self):
        """
        The normalization for the Discrete Fourier Transform (DFT).

        See :py:func:`~pyfar.dsp.fft.normalization` and
        :py:mod:`FFT concepts <pyfar._concepts.fft>` for more information.
        """
        return self._fft_norm

    @fft_norm.setter
    def fft_norm(self, value):
        """
        The normalization for the Discrete Fourier Transform (DFT).

        See :py:func:`~pyfar.dsp.fft.normalization` for more information.
        """
        # check input
        if value not in self._VALID_FFT_NORMS:
            raise ValueError(("Invalid FFT normalization. Has to be "
                              f"{', '.join(self._VALID_FFT_NORMS)}, but found "
                              f"'{value}'"))
        self._fft_norm = value

    def _assert_matching_meta_data(self, other):
        """Check if the meta data matches across two Signal objects."""
        if not isinstance(other, Signal):
            raise ValueError("Comparison only valid against Signal objects.")
        if self.sampling_rate != other.sampling_rate:
            raise ValueError("The sampling rates do not match.")
        if self.n_samples != other.n_samples:
            raise ValueError("The number of samples does not match.")
        if self.fft_norm != other.fft_norm:
            raise ValueError("The FFT norms do not match.")

    def _return_item(self, data):
        """Return new Signal object with data."""
        item = Signal(data, sampling_rate=self.sampling_rate,
                      n_samples=self.n_samples, domain=self.domain,
                      fft_norm=self.fft_norm, comment=self.comment)
        return item

    @classmethod
    def _decode(cls, obj_dict):
        """Decode object based on its respective `_encode` counterpart."""
        obj = cls(
            obj_dict['_data'],
            obj_dict['_sampling_rate'],
            obj_dict['_n_samples'])
        obj.__dict__.update(obj_dict)
        return obj

    @property
    def signal_type(self):
        """
        The signal type is ``'energy'``  if the ``fft_norm = None`` and
        ``'power'`` otherwise.
        """
        stype = 'energy' if self.fft_norm == 'none' else 'power'

        return stype

    def __repr__(self):
        """String representation of Signal class."""
        repr_string = (
            f"{self.domain} domain {self.signal_type} Signal:\n"
            f"{self.cshape} channels with {self.n_samples} samples @ "
            f"{self._sampling_rate} Hz sampling rate and {self.fft_norm} "
            "FFT normalization\n")

        return repr_string

    def __len__(self):
        """Length of the object which is the number of samples stored.
        """
        return self.n_samples

    def __iter__(self):
        """Iterator for :py:func:`Signal` objects.

        Iterate across the first dimension of a :py:func:`Signal`. The actual
        iteration is handled through numpy's array iteration.

        Examples
        --------
        Iterate channels of a :py:func:`Signal`

        >>> import pyfar as pf
        >>> signal = pf.signals.impulse(2, amplitude=[1, 1, 1])
        >>> for idx, channel in enumerate(signal):
        >>>     channel.time *= idx
        >>>     signal[idx] = channel
        """
        return _SignalIterator(self._data.__iter__(), self)


class _SignalIterator(object):
    """Iterator for :py:func:`Signal`
    """
    def __init__(self, array_iterator, signal):
        self._array_iterator = array_iterator
        self._signal = signal
        self._iterated_sig = Signal(
            signal._data[..., 0, :],
            sampling_rate=signal.sampling_rate,
            n_samples=signal.n_samples,
            domain=signal.domain,
            fft_norm=signal.fft_norm)

    def __next__(self):
        if self._signal.domain == self._iterated_sig.domain:
            data = self._array_iterator.__next__()
            self._iterated_sig._data = np.atleast_2d(data)
        else:
            raise RuntimeError("domain changes during iterations break stuff!")

        return self._iterated_sig


def add(data: tuple, domain='freq'):
    """Add pyfar audio objects, array likes, and scalars.

    Pyfar audio objects are: :py:func:`Signal`, :py:func:`TimeData`, and
    :py:func:`FrequencyData`.

    Parameters
    ----------
    data : tuple of the form ``(data_1, data_2, ..., data_N)``
        Data to be added. Can contain pyfar audio objects, array likes, and
        scalars. Pyfar audio objects can not be mixed, e.g.,
        :py:func:`TimeData` and :py:func:`FrequencyData` objects do not work
        together. See below or
        :py:mod:`arithmetic operations <pyfar._concepts.arithmetic_operations>`
        for possible combinations of Signal FFT normalizations.
    domain : ``'time'``, ``'freq'``, optional
        Flag to indicate if the operation should be performed in the time or
        frequency domain. Frequency domain operations work on the raw
        spectrum (see :py:func:`pyfar.dsp.fft.normalization`). The default is
        ``'freq'``.

    Returns
    -------
    results : Signal, TimeData, FrequencyData, numpy array
        Result of the operation as numpy array, if `data` contains only array
        likes and numbers. Result as pyfar audio object if `data` contains an
        audio object.

    Notes
    -----
    The shape of arrays included in data need to match or be broadcastable
    into the ``cshape`` of the resulting audio object.

    The `fft_norm` of the result is as follows

    * If one signal has the FFT normalization ``'none'``, the results gets
      the normalization of the other signal.
    * If both signals have the same FFT normalization, the results gets the
      same normalization.
    * Other combinations raise an error.
    """
    return _arithmetic(data, domain, _add)


def subtract(data: tuple, domain='freq'):
    """Subtract pyfar audio objects, array likes, and scalars.

    Pyfar audio objects are: :py:func:`Signal`, :py:func:`TimeData`, and
    :py:func:`FrequencyData`.


    Parameters
    ----------
    data : tuple of the form (data_1, data_2, ..., data_N)
        Data to be subtracted. Can contain pyfar audio objects, array likes,
        and scalars. Pyfar audio objects can not be mixed, e.g.,
        :py:func:`TimeData` and :py:func:`FrequencyData` objects do not work
        together. See below or
        :py:mod:`arithmetic operations <pyfar._concepts.arithmetic_operations>`
        for possible combinations of Signal FFT normalizations.
    domain : ``'time'``, ``'freq'``, optional
        Flag to indicate if the operation should be performed in the time or
        frequency domain. Frequency domain operations work on the raw
        spectrum (See :py:func:`pyfar.dsp.fft.normalization`). The default is
        ``'freq'``.

    Returns
    -------
    results : Signal, TimeData, FrequencyData, numpy array
        Result of the operation as numpy array, if `data` contains only array
        likes and numbers. Result as pyfar audio object if `data` contains an
        audio object.

    Notes
    -----
    The shape of arrays included in data need to match or be broadcastable
    into the ``cshape`` of the resulting audio object.

    The `fft_norm` of the result is as follows

    * If one signal has the FFT normalization ``'none'``, the results gets
      the normalization of the other signal.
    * If both signals have the same FFT normalization, the results gets the
      same normalization.
    * Other combinations raise an error.
    """
    return _arithmetic(data, domain, _subtract)


def multiply(data: tuple, domain='freq'):
    """Multiply pyfar audio objects, array likes, and scalars.

    Pyfar audio objects are: :py:func:`Signal`, :py:func:`TimeData`, and
    :py:func:`FrequencyData`.


    Parameters
    ----------
    data : tuple of the form (data_1, data_2, ..., data_N)
        Data to be multiplied. Can contain pyfar audio objects, array likes,
        and scalars. Pyfar audio objects can not be mixed, e.g.,
        :py:func:`TimeData` and :py:func:`FrequencyData` objects do not work
        together. See below or
        :py:mod:`arithmetic operations <pyfar._concepts.arithmetic_operations>`
        for possible combinations of Signal FFT normalizations.
    domain : ``'time'``, ``'freq'``, optional
        Flag to indicate if the operation should be performed in the time or
        frequency domain. Frequency domain operations work on the raw
        spectrum (See :py:func:`pyfar.dsp.fft.normalization`). The default is
        ``'freq'``.

    Returns
    -------
    results : Signal, TimeData, FrequencyData, numpy array
        Result of the operation as numpy array, if `data` contains only array
        likes and numbers. Result as pyfar audio object if `data` contains an
        audio object.

    Notes
    -----
    The shape of arrays included in data need to match or be broadcastable
    into the ``cshape`` of the resulting audio object.

    The `fft_norm` of the result is as follows

    * If one signal has the FFT normalization ``'none'``, the results gets
      the normalization of the other signal.
    * If both signals have the same FFT normalization, the results gets the
      same normalization.
    * Other combinations raise an error.
    """
    return _arithmetic(data, domain, _multiply)


def divide(data: tuple, domain='freq'):
    """Divide pyfar audio objects, array likes, and scalars.

    Pyfar audio objects are: :py:func:`Signal`, :py:func:`TimeData`, and
    :py:func:`FrequencyData`.

    Parameters
    ----------
    data : tuple of the form (data_1, data_2, ..., data_N)
        Data to be divided. Can contain pyfar audio objects, array likes, and
        scalars. Pyfar audio objects can not be mixed, e.g.,
        :py:func:`TimeData` and :py:func:`FrequencyData` objects do not work
        together. See below or
        :py:mod:`arithmetic operations <pyfar._concepts.arithmetic_operations>`
        for possible combinations of Signal FFT normalizations.
    domain : ``'time'``, ``'freq'``, optional
        Flag to indicate if the operation should be performed in the time or
        frequency domain. Frequency domain operations work on the raw
        spectrum (See :py:func:`pyfar.dsp.fft.normalization`). The default is
        ``'freq'``.

    Returns
    -------
    results : Signal, TimeData, FrequencyData, numpy array
        Result of the operation as numpy array, if `data` contains only array
        likes and numbers. Result as pyfar audio object if `data` contains an
        audio object.

    Notes
    -----
    The shape of arrays included in data need to match or be broadcastable
    into the ``cshape`` of the resulting audio object.

    The `fft_norm` of the result is as follows

    * If the denominator signal has the FFT normalization ``'none'``, the
      result gets the normalization of the numerator signal.
    * If both signals have the same FFT normalization, the results gets the
      normalization ``'none'``.
    * Other combinations raise an error.
   """
    return _arithmetic(data, domain, _divide)


def power(data: tuple, domain='freq'):
    """Power of pyfar audio objects, array likes, and scalars.

    Pyfar audio objects are: :py:func:`Signal`, :py:func:`TimeData`, and
    :py:func:`FrequencyData`.

    Parameters
    ----------
    data : tuple of the form (data_1, data_2, ..., data_N)
        The base for which the power is calculated. Can contain pyfar audio
        objects, array likes, and scalars. Pyfar audio objects can not be
        mixed, e.g., :py:func:`TimeData` and :py:func:`FrequencyData` objects
        do not work together. See below or
        :py:mod:`arithmetic operations <pyfar._concepts.arithmetic_operations>`
        for possible combinations of Signal FFT normalizations.
    domain : ``'time'``, ``'freq'``, optional
        Flag to indicate if the operation should be performed in the time or
        frequency domain. Frequency domain operations work on the raw
        spectrum (See :py:func:`pyfar.dsp.fft.normalization`). The default is
        ``'freq'``.

    Returns
    -------
    results : Signal, TimeData, FrequencyData, numpy array
        Result of the operation as numpy array, if `data` contains only array
        likes and numbers. Result as pyfar audio object if `data` contains an
        audio object.

    Notes
    -----
    The shape of arrays included in data need to match or be broadcastable
    into the ``cshape`` of the resulting audio object.

    The `fft_norm` of the result is as follows

    * If one signal has the FFT normalization ``'none'``, the results gets
      the normalization of the other signal.
    * If both signals have the same FFT normalization, the results gets the
      same normalization.
    * Other combinations raise an error.
    """
    return _arithmetic(data, domain, _power)


def matrix_multiplication(
        data: tuple, domain='freq', axes=[(-2, -1), (-2, -1), (-2, -1)]):
    """Matrix multiplication of multidimensional pyfar audio objects and/or
    array likes.

    The multiplication is based on ``numpy.matmul`` and acts on the channels
    of audio objects (:py:func:`Signal`, :py:func:`TimeData`, and
    :py:func:`FrequencyData`). Alternatively, the ``@`` operator can be used
    for frequency domain matrix multiplications with the default parameters.

    Parameters
    ----------
    data : tuple of the form (data_1, data_2, ..., data_N)
        Data to be multiplied. Can contain pyfar audio objects and array likes.
        If multiple audio objects are passed they must be of the same type and
        their FFT normalizations must allow the multiplication (see
        :py:mod:`arithmetic operations <pyfar._concepts.arithmetic_operations>`
        and notes below).
        If audio objects and arrays are included, the arrays' shape need
        to match the audio objects' cshape (not the shape of the underlying
        time or frequency data). More Information on the requirements regarding
        the shapes and cshapes and their handling is given in the notes below.
    domain : ``'time'``, ``'freq'``, optional
        Flag to indicate if the operation should be performed in the time or
        frequency domain. Frequency domain operations work on the raw
        spectrum (see :py:func:`pyfar.dsp.fft.normalization`). The default is
        ``'freq'``.
    axes : list of 3 tuples
        Each tuple in the list specifies two axes to define the matrices for
        multiplication. The default ``[(-2, -1), (-2, -1), (-2, -1)]`` uses the
        last two axes of the input to define the matrices (first and
        second tuple) and writes the result to the last two axes of the output
        data (third tuple).

        In case of pyfar audio objects, the indices refer to the channel
        dimensions and ignore the last dimension of the underlying data that
        contains the samples or frequency bins (see
        :py:mod:`audio classes <pyfar._concepts.audio_classes>` for more
        information). For example, a signal with 4 times 2 channels and 120
        frequency bins has a cshape of ``(4, 2)``, while the shape of the
        underlying frequency data is  ``(4, 2, 120)``. The default tuple
        ``(-2, -1)`` would result in 120 matrices of shape ``(4, 2)`` used
        for the multiplication and not 4 matrices of shape ``(2, 120)``.

        If `data` contains more than two operands, the scheme given by `axes`
        refers to all of the sequential multiplications.
        See notes and examples for more details.

    Returns
    -------
    results : Signal, TimeData, FrequencyData, numpy array
        Result of the operation as numpy array, if `data` contains only array
        likes and numbers. Result as pyfar audio object if `data` contains an
        audio object.

    Notes
    -----
    Matrix muliplitcation of arrays including a time of frequency dependent
    dimension is possible by first converting these audio objects
    (:py:func:`Signal`, :py:func:`TimeData`, :py:func:`FrequencyData`).
    See example below.

    Audio objects with a one dimensional cshape are expanded to allow matrix
    multiplication:

    * If the first signal is 1-D, it is expanded to 2-D by prepending a
      dimension. For example a cshape of ``(10,)`` becomes ``(1, 10)``.
    * If the second signal is 1-D, it is expanded to 2-D by appending a
      dimension. For example a cshape of ``(10,)`` becomes ``(10, 1)``

    The shapes of array likes and cshapes of audio objects must be
    `broadcastable <https://numpy.org/doc/stable/user/basics.broadcasting.
    html>`_ except for the axes specified by the `axes` parameter.

    The `fft_norm` of the result is as follows

    * If one signal has the FFT normalization ``'none'``, the results gets
      the normalization of the other signal.
    * If both signals have the same FFT normalization, the results gets the
      same normalization.
    * Other combinations raise an error.

    Examples
    --------
    Matrix multiplication of two-dimensional signals.

    >>> a = pf.signals.impulse(10, amplitude=np.ones((2, 3)))
    >>> b = pf.signals.impulse(10, amplitude=np.ones((3, 4)))
    >>> a.cshape
    (2, 3)
    >>> b.cshape
    (3, 4)
    >>> pf.matrix_multiplication((a, b)).cshape
    (2, 4)
    >>> (a @ b).cshape
    (2, 4)

    Matrix multiplication of signal with a frequency dependent matrix
    requires to convert the matrix into a Signal object first.

    >>> x = pf.signals.impulse(10, amplitude=np.ones((3, 1)))
    >>> M = np.ones((2, 3, x.n_bins)) * x.frequencies
    >>> # convert to Signal
    >>> Ms = pf.Signal(M, x.sampling_rate, domain='freq')
    >>> # pf.matrix_multiplication((M, x)) raises an error
    >>> pf.matrix_multiplication((Ms, x)).cshape
    (2, 1)

    Matrix multiplication of three-dimensional signals. The third dimension
    needs to match or it is broadcasted (per default this refers to axis 0).

    >>> a_match = pf.signals.impulse(10, amplitude=np.ones((2, 3, 4)))
    >>> b = pf.signals.impulse(10, amplitude=np.ones((2, 4, 5)))
    >>> pf.matrix_multiplication((a_match, b)).cshape
    (2, 3, 5)
    >>> a_bcast1 = pf.signals.impulse(10, amplitude=np.ones((1, 3, 4)))
    >>> pf.matrix_multiplication((a_bcast1, b)).cshape
    (2, 3, 5)
    >>> a_bcast2 = pf.signals.impulse(10, amplitude=np.ones((3, 4)))
    >>> pf.matrix_multiplication((a_bcast2, b)).cshape
    (2, 3, 5)

    Use the `axes` parameter to multiply along first two channel dimensions.

    >>> a = pf.signals.impulse(10, amplitude=np.ones((2, 3, 4)))
    >>> b = pf.signals.impulse(10, amplitude=np.ones((3, 5, 4)))
    >>> pf.matrix_multiplication((a, b), axes=[(0, 1), (0, 1), (0, 1)]).cshape
    (2, 5, 4)

    Matrix multiplications of numpy arrays and signals.

    >>> B = np.ones((3, 4))
    >>> s1 = pf.signals.impulse(10, amplitude=np.ones((4)))
    >>> s2 = pf.signals.impulse(10, amplitude=np.ones((4, 2)))
    >>> s3 = pf.signals.impulse(10, amplitude=np.ones((2, 4)))
    >>> pf.matrix_multiplication((B, s1)).cshape
    (3, 1)
    >>> pf.matrix_multiplication((B, s2)).cshape
    (3, 2)
    >>> pf.matrix_multiplication(
    >>>     (B, s3), axes=[(-2, -1), (-1, -2), (-1, -2)]).cshape
    (2, 3)

    Fancy use of the `axes` parameter.

    >>> a = pf.signals.impulse(10, amplitude=np.ones((2, 3, 4)))
    >>> b = pf.signals.impulse(10, amplitude=np.ones((4, 3, 6)))
    >>> pf.matrix_multiplication((a, b), axes=[(0, 1), (1, 2), (2, 1)]).cshape
    (4, 6, 2)

    Extension of a signal with a 1-D ``cshape``.

    >>> a = pf.signals.impulse(10, amplitude=np.ones((2,)))
    >>> a.cshape
    (2,)
    >>> b = pf.signals.impulse(10, amplitude=np.ones((3, 2, 4)))
    >>> pf.matrix_multiplication((a, b)).cshape
    (3, 1, 4)
    >>> a = pf.signals.impulse(10, amplitude=np.ones((2, 3, 4)))
    >>> b = pf.signals.impulse(10, amplitude=np.ones((4, )))
    >>> pf.matrix_multiplication((a, b)).cshape
    (2, 3, 1)

    """
    return _arithmetic(data, domain, _matrix_multiplication, axes=axes)


def _arithmetic(data: tuple, domain: str, operation: Callable, **kwargs):
    """Apply arithmetic operations."""

    # check input and obtain meta data of new signal
    division = True if operation == _divide else False
    matmul = True if operation == _matrix_multiplication else False
    sampling_rate, n_samples, fft_norm, times, frequencies, audio_type, \
        cshape = \
        _assert_match_for_arithmetic(data, domain, division, matmul)

    # apply arithmetic operation
    result = _get_arithmetic_data(data[0], domain, cshape, matmul, audio_type)

    for d in range(1, len(data)):
        if matmul:
            kwargs['audio_type'] = audio_type
        result = operation(
            result,
            _get_arithmetic_data(data[d], domain, cshape, matmul, audio_type),
            **kwargs)

    # check if to return an audio object
    if audio_type == Signal:
        # Set unnormalized spectrum
        result = Signal(
            result, sampling_rate, n_samples, domain, fft_norm='none')
        # Set fft norm
        result.fft_norm = fft_norm
    elif audio_type == TimeData:
        result = TimeData(result, times)
    elif audio_type == FrequencyData:
        result = FrequencyData(result, frequencies)

    return result


def _assert_match_for_arithmetic(data: tuple, domain: str, division: bool,
                                 matmul: bool):
    """Check if type and meta data of input is fine for arithmetic operations.

    Check if sampling rate and number of samples agree if multiple signals are
    provided. Check if arrays are numeric. Check if a power signal is contained
    in the input. Extract cshape of result.

    Input:
    data : tuple
        Can contain Signal, TimeData, FrequencyData, and array like data
    domain : str
        Domain in which the arithmetic operation should be performed. 'time' or
        'freq'.
    division : bool
        ``True`` if a division is performed, ``False`` otherwise
    matmul: bool
        ``True`` if a  matrix multiplication is performed, ``False`` otherwise

    Returns
    -------
    sampling_rate : number, None
        Sampling rate of the signals. None, if no signal is contained in `data`
    n_samples : number, None
        Number of samples of the signals. None, if no signal is contained in
        `data`
    fft_norm : str, None
        FFT norm of the first signal in `data`, if all FFT norms are None.
        Otherwise the first FFT norm that is not None is taken.
    times : numpy array, None
        The times if a TimeData object was passed. None otherwise.
    frequencies : numpy array, None
        The frequencies if a FrequencyData object was passed. None otherwise.
    audio_type : type, None
        Type of the audio class if contained in data. Otherwise None.
    cshape : tuple, None
        Largest channel shape of the audio classes if contained in data.
        Otherwise empty tuple.

    """

    # we need at least two signals
    if not isinstance(data, tuple):
        raise ValueError("Input argument 'data' must be a tuple.")

    # check validity of domain
    if domain not in ['time', 'freq']:
        raise ValueError(f"domain must be time or freq but is {domain}.")

    # properties that must match
    sampling_rate = None
    n_samples = None
    fft_norm = 'none'
    times = None
    frequencies = None
    audio_type = type(None)
    cshape = ()

    # check input types and meta data
    found_audio_data = False
    for n, d in enumerate(data):
        if isinstance(d, (Signal, TimeData, FrequencyData)):
            # store meta data upon first appearance
            if not found_audio_data:
                if isinstance(d, Signal):
                    sampling_rate = d.sampling_rate
                    n_samples = d.n_samples
                    # if a signal comes first (n==0) its fft_norm is taken
                    # directly. If a signal does not come first, (n>0, e.g.
                    # 1/signal), the fft norm is matched
                    fft_norm = d.fft_norm if n == 0 else \
                        _match_fft_norm(fft_norm, d.fft_norm, division)
                elif isinstance(d, TimeData):
                    if domain != "time":
                        raise ValueError("The domain must be 'time'.")
                    times = d.times
                elif isinstance(d, FrequencyData):
                    if domain != "freq":
                        raise ValueError("The domain must be 'freq'.")
                    frequencies = d.frequencies
                if not matmul:
                    cshape = d.cshape
                found_audio_data = True
                audio_type = type(d)

            # check if type and meta data matches after first appearance
            else:
                if not isinstance(d, audio_type):
                    raise ValueError("The audio objects do not match.")
                if isinstance(d, Signal):
                    if sampling_rate != d.sampling_rate:
                        raise ValueError("The sampling rates do not match.")
                    if n_samples != d.n_samples:
                        raise ValueError(
                            "The number of samples does not match.")
                    fft_norm = _match_fft_norm(fft_norm, d.fft_norm, division)
                elif isinstance(d, TimeData):
                    if not np.allclose(times, d.times, atol=1e-15):
                        raise ValueError(
                            "The times does not match.")
                elif isinstance(d, FrequencyData):
                    if not np.allclose(
                            frequencies, d.frequencies, atol=1e-15):
                        raise ValueError(
                            "The frequencies do not match.")
                if not matmul:
                    try:
                        cshape = np.broadcast_shapes(cshape, d.cshape)
                    except ValueError:
                        raise ValueError(
                            "The cshapes do not match.")

        # check type of non signal input
        else:
            if np.asarray(d).dtype.kind not in ["i", "f", "c"]:
                raise ValueError(
                    "Input must be of type Signal, int, float, or complex")
            if np.asarray(d).dtype.kind == "c" and domain == 'time':
                raise ValueError(
                    "Complex input can not be applied in the time domain.")

    return (sampling_rate, n_samples, fft_norm, times, frequencies, audio_type,
            cshape)


def _get_arithmetic_data(data, domain, cshape, matmul, audio_type):
    """
    Return data in desired domain without any fft normalization.

    Parameters
    ----------
    data : Signal, array like, number
        Input data
    domain : 'time', 'freq'
        Domain in which the data is returned
    cshape : tuple
        Desired channel shape of output (required for operations including
        array likes and Audio objects).
    matmul: bool
        ``True`` if a  matrix multiplication is performed, ``False`` otherwise
    audio_type : type, None
        Type of the audio class of the operation's result.

    Returns
    -------
    data_out : numpy array
        Data in desired domain without any fft normalization if data is a
        Signal. `np.asarray(data)` otherwise.
    """
    if isinstance(data, (Signal, TimeData, FrequencyData)):
        # get signal in correct domain
        if domain == "time":
            data_out = data.time.copy()
        elif domain == "freq":
            if isinstance(data, Signal):
                data_out = data.freq_raw.copy()
            else:
                data_out = data.freq.copy()
        else:
            raise ValueError(
                f"domain must be 'time' or 'freq' but found {domain}")
    else:
        data_out = np.asarray(data)
        if data_out.ndim <= len(cshape) or\
                (matmul and not isinstance(None, audio_type)):
            # extend by time/frequency axis, scalars are extended to shape (1,)
            data_out = data_out[..., None]
        elif cshape != ():
            # operation includes arrays and audio objects
            raise ValueError(
                "array dimension is larger than the channel dimensions")
    return data_out


def _add(a, b):
    return a + b


def _subtract(a, b):
    return a - b


def _multiply(a, b):
    return a * b


def _divide(a, b):
    return a / b


def _power(a, b):
    return a**b


def _matrix_multiplication(a, b, axes, audio_type):
    if not isinstance(None, audio_type):
        # adjust data and axes if output is a pyfar audio object
        # add dimension if operand is only 2d
        a = np.expand_dims(a, 0) if a.ndim == 2 else a
        b = np.expand_dims(b, 1) if b.ndim == 2 else b
        # note: axes is implicitly copied
        axes = [tuple([ax-1 if ax < 0 else ax for ax in t]) for t in axes]
    return np.matmul(a, b, axes=axes)


def _match_fft_norm(fft_norm_1, fft_norm_2, division=False):
    """
    Helper function to determine the fft_norm resulting from an
    arithmetic operation of two audio objects.

    For addition, subtraction and multiplication:
    Either: one signal has fft_norm ``'none'`` , the results gets the other
    norm.
    Or: both have the same fft_norm, the results gets the same norm.
    Other combinations raise an error.

    For division:
    Either: the denominator (fft_norm_2) is ``'none'``, the result gets the
    fft_norm of the numerator (fft_norm_1).
    Or: both have the same fft_norm, the results gets the fft_norm ``'none'``.
    Other combinations raise an error.

    Parameters
    ----------
    fft_norm_1 : str, ``'none'``, ``'unitary'``, ``'amplitude'``, ``'rms'``,
    ``'power'`` or ``'psd'``
        First fft_norm for matching.
    fft_norm_2 : str, ``'none'``, ``'unitary'``, ``'amplitude'``, ``'rms'``,
    ``'power'`` or ``'psd'``
        Second fft_norm for matching.
    division : bool
        ``False`` if arithmetic operation is addition, subtraction or
        multiplication;
        ``True`` if arithmetic operation is division.

    Returns
    -------
    fft_norm_result : str, ``'none'``, ``'unitary'``, ``'amplitude'``,
    ``'rms'``, ``'power'`` or ``'psd'``
        The fft_norm resulting from arithmetic operation.
    """

    # check if fft_norms are valid
    valid_fft_norms = ['none', 'unitary', 'amplitude', 'rms', 'power', 'psd']
    if fft_norm_1 not in valid_fft_norms:
        raise ValueError((f"fft_norm_1 is {fft_norm_1} but must be in "
                          f"{', '.join(valid_fft_norms)}"))
    if fft_norm_2 not in valid_fft_norms:
        raise ValueError((f"fft_norm_2 is {fft_norm_2} but must be in "
                          f"{', '.join(valid_fft_norms)}"))

    # check if parameter division is type bool
    if not isinstance(division, bool):
        raise TypeError("Parameter division must be type bool.")

    if not division:

        if fft_norm_1 == fft_norm_2:
            fft_norm_result = fft_norm_1

        elif fft_norm_1 == 'none':
            fft_norm_result = fft_norm_2

        elif fft_norm_2 == 'none':
            fft_norm_result = fft_norm_1

        else:
            raise ValueError(("Either one fft_norm has to be 'none' or both "
                              "fft_norms must be the same, but they are ",
                              f"{fft_norm_1} and {fft_norm_2}."))

    else:

        if fft_norm_2 == 'none':
            fft_norm_result = fft_norm_1

        elif fft_norm_1 == fft_norm_2:
            fft_norm_result = 'none'

        else:
            raise ValueError(("Either fft_norm_2 (denominator) has to be "
                              "'none' or both fft_norms must be the same, but "
                              f"they are {fft_norm_1} and {fft_norm_2}."))

    return fft_norm_result<|MERGE_RESOLUTION|>--- conflicted
+++ resolved
@@ -186,16 +186,13 @@
 
 class TimeData(_Audio):
     """Class for time data.
-
+    
     Objects of this class contain time data which is not directly convertible
     to frequency domain, i.e., non-equidistant samples.
-
+    
     """
-<<<<<<< HEAD
     def __init__(self, data, times, comment=None, complex=False):
-=======
-    def __init__(self, data, times, comment=""):
->>>>>>> 2e33b9f9
+
         """Create TimeData object with data, and times.
 
         Parameters
@@ -208,18 +205,13 @@
         times : array, double
             Times in seconds at which the data is sampled. The number of times
             must match the `size` of the last dimension of `data`.
-<<<<<<< HEAD
         comment : str, optional
-            A comment related to `data`. The default is ``'none'``.
+            A comment related to `data`. The default is ``""``, which
+            initializes an empty string.
         complex : bool
             A flag which indicates if the raw data are real or complex-valued.
             The default is ``False``.
-=======
-        comment : str
-            A comment related to `data`. The default is ``''``, which
-            initializes an empty string.
-
->>>>>>> 2e33b9f9
+
         """
 
         _Audio.__init__(self, 'time', comment)
@@ -575,12 +567,9 @@
             n_samples=None,
             domain='time',
             fft_norm='none',
-<<<<<<< HEAD
-            comment=None,
+            comment="",
             complex=False):
-=======
-            comment=""):
->>>>>>> 2e33b9f9
+
         """Create Signal with data, and sampling rate.
 
         Parameters
@@ -607,19 +596,14 @@
             for more information. The default is ``'none'``, which is typically
             used for energy signals, such as impulse responses.
         comment : str
-<<<<<<< HEAD
-            A comment related to `data`. The default is ``None``.
+            A comment related to `data`. The default is ``""``, which
+            initializes an empty string.
         complex : bool
             In case of time domain raw data, the complex flag indicates
             if the data are complex or real-valued data.
             In case of frequency domain raw data, the complex flag indicates
             if the data are the Fourier spectrum of a real or complex-valued
             time signal. The default is ``False``.
-=======
-            A comment related to `data`. The default is ``""``, which
-            initializes an empty string.
-
->>>>>>> 2e33b9f9
 
         References
         ----------
