--- conflicted
+++ resolved
@@ -327,12 +327,7 @@
         A flag which indicates if the time data are real or complex-valued.
         The default is ``False``.
     """
-<<<<<<< HEAD
-
-    def __init__(self, data, times, comment=""):
-=======
     def __init__(self, data, times, comment="", is_complex=False):
->>>>>>> 7435e9df
         """Create TimeData object with data, and times."""
 
         _Audio.__init__(self, 'time', comment)
