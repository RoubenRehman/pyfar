"""
The following documents the audio classes and arithmetic operations for
audio data. More details and background is given in the gallery
(:doc:`audio objects<gallery:gallery/interactive/pyfar_audio_objects>`,
:doc:`Fourier transform<gallery:gallery/interactive/fast_fourier_transform>`,
:doc:`gallery:gallery/interactive/pyfar_arithmetics`).

All Audio objects support indexing, for example you can get a copy of the first
channel of an audio object with

>>> import pyfar as pf
>>> signal = pf.signals.noise(10, rms=[1, 1])
>>> first_channel = signal[0]

and set the first channel with

>>> signal[0] = pf.signals.noise(10, rms=2)

For more information see the `NumPy documentation on indexing
<https://numpy.org/doc/stable/user/basics.indexing.html>`_.

In addition `Signal` objects support iteration across the first dimension.
The actual iteration is handled through numpy's array iteration. The following
iterates the channels of a `Signal` object

>>> signal = pf.signals.impulse(2, amplitude=[1, 1, 1])
>>> for idx, channel in enumerate(signal):
>>>     channel.time *= idx
>>>     signal[idx] = channel
"""

from copy import deepcopy
import warnings
import deepdiff
import numpy as np
import pyfar.dsp.fft as fft
from typing import Callable
from pyfar.classes.warnings import PyfarDeprecationWarning


class _Audio():
    """
    Abstract class for audio objects.

    This class holds all the methods and properties that are common to its
    three sub-classes :py:func:`TimeData`, :py:func:`FrequencyData`, and
    :py:func:`Signal`.
    """

    # indicate use of _Audio arithmetic operations for
    # overloaded operators (e.g. __rmul__)
    __array_priority__ = 1.0

    def __init__(self, domain, comment=""):

        # initialize valid parameter spaces
        self._VALID_DOMAINS = ["time", "freq"]

        # initialize global parameters
        self.comment = comment
        if domain in self._VALID_DOMAINS:
            self._domain = domain
        else:
            raise ValueError("Incorrect domain, needs to be time/freq.")

    def __eq__(self, other):
        """Check for equality of two objects."""
        return not deepdiff.DeepDiff(self.__dict__, other.__dict__)

    @property
    def domain(self):
        """The domain the data is stored in."""
        return self._domain

    @property
    def cshape(self):
        """
        Return channel shape.

        The channel shape gives the shape of the audio data excluding the last
        dimension, which is `n_samples` for time domain objects and
        `n_bins` for frequency domain objects.
        """
        return self._data.shape[:-1]

    @property
    def cdim(self):
        """
        Return channel dimension.

        The channel dimension (`cdim`) gives the number of dimensions of the
        audio data excluding the last dimension, which is `n_samples` for
        time domain objects and `n_bins` for frequency domain objects.
        Therefore it is equivalent to the length of the channel shape
        (`cshape`) (e.g. ``self.cshape = (2, 3)``; ``self.cdim = 2``).
        """
        return len(self.cshape)

    def reshape(self, newshape):
        """
        Return reshaped copy of the audio object.

        Parameters
        ----------
        newshape : int, tuple
            new `cshape` of the audio object. One entry of newshape dimension
            can be ``-1``. In this case, the value is inferred from the
            remaining dimensions.

        Returns
        -------
        reshaped : Signal, FrequencyData, TimeData
            reshaped copy of the audio object.

        Notes
        -----
        The number of samples and frequency bins always remains the same.

        """

        # check input
        if not isinstance(newshape, int) and not isinstance(newshape, tuple):
            raise ValueError("newshape must be an integer or tuple")

        if isinstance(newshape, int):
            newshape = (newshape, )

        # reshape
        reshaped = deepcopy(self)
        length_last_dimension = reshaped._data.shape[-1]
        try:
            reshaped._data = reshaped._data.reshape(
                newshape + (length_last_dimension, ))
        except ValueError as e:
            if np.prod(newshape) != np.prod(self.cshape):
                raise ValueError(
                    (f"Cannot reshape audio object of cshape "
                     f"{self.cshape} to {newshape}")) from e

        return reshaped

    def transpose(self, *axes):
        """Transpose time/frequency data and return copy of the audio object.

        Parameters
        ----------
        axes : empty, ``None``, iterable of ints, or n ints
            Define how the :py:mod:` caxes <pyfar._concepts.audio_classes>`
            are ordered in the transposed audio object.
            Note that the last dimension of the data in the audio object
            always contains the time samples or frequency bins and can not
            be transposed.

            empty (default) or ``None``
                reverses the order of ``self.caxes``.
            iterable of ints
                `i` in the `j`-th place of the interable means
                that the `i`-th caxis becomes transposed object's `j`-th caxis.
            n ints
                same as 'iterable of ints'.
        """
        if hasattr(axes, '__iter__'):
            axes = axes[0] if len(axes) == 1 else axes
        if axes is None or len(axes) == 0:
            axes = tuple(range(len(self.cshape)))[::-1]
        else:
            assert all(a > -len(self.cshape) - 1 for a in axes), \
                "Negative axes index out of bounds."
            axes = tuple([a % len(self.cshape) if a < 0 else a for a in axes])

        # throw exception before deepcopy
        np.empty(np.ones(len(self.cshape), dtype=int)).transpose(axes)
        transposed = deepcopy(self)
        transposed._data = transposed._data.transpose(*axes, len(self.cshape))

        return transposed

    @property
    def T(self):
        """Shorthand for `Signal.transpose()`."""
        return self.transpose()

    def flatten(self):
        """Return flattened copy of the audio object.

        Returns
        -------
        flat : Signal, FrequencyData, TimeData
            Flattened copy of audio object with
            ``flat.cshape = np.prod(audio.cshape)``

        Notes
        -----
        The number of samples and frequency bins always remains the same, e.g.,
        an audio object of ``cshape=(4,3)`` and ``n_samples=512`` will have
        ``cshape=(12, )`` and ``n_samples=512`` after flattening.

        """
        newshape = int(np.prod(self.cshape))

        return self.reshape(newshape)

    @property
    def comment(self):
        """Get comment."""
        return self._comment

    @comment.setter
    def comment(self, value):
        """Set comment."""
        if not isinstance(value, str):
            raise TypeError("comment has to be of type string.")
        else:
            self._comment = value

    def copy(self):
        """Return a copy of the audio object."""
        return deepcopy(self)

    def _return_item(self):
        raise NotImplementedError("To be implemented by derived classes.")

    def _assert_matching_meta_data(self):
        raise NotImplementedError("To be implemented by derived classes.")

    def _encode(self):
        """Return dictionary for the encoding."""
        class_dict = self.copy().__dict__
        return class_dict

    def _decode(self):
        """Return dictionary for the encoding."""
        raise NotImplementedError("To be implemented by derived classes.")

    def __getitem__(self, key):
        """
        Get copied slice of the audio object at key.

        Examples
        --------
        Get the first channel of a multi channel audio object

        >>> import pyfar as pf
        >>> signal = pf.signals.noise(10, rms=[1, 1])
        >>> first_channel = signal[0]


        """

        # add empty slice at the end to always get all data contained in last
        # dimension (samples or frequency bins)
        if hasattr(key, '__iter__'):
            key = (*key, slice(None))

        # try indexing and raise verbose errors if it fails
        try:
            data = self._data[key]
        except IndexError as e:
            if 'too many indices for array' in str(e):
                raise IndexError((
                    f'Indexed dimensions must not exceed the channel '
                    f'dimension (cdim), which is {len(self.cshape)}')) from e
            else:
                raise e

        return self._return_item(data)

    def __setitem__(self, key, value):
        """
        Set channels of audio object at key.

        Examples
        --------
        Set the first channel of a multi channel audio object

        >>> import pyfar as pf
        >>> signal = pf.signals.noise(10, rms=[1, 1])
        >>> signal[0] = pf.signals.noise(10, rms=2)
        """
        self._assert_matching_meta_data(value)
        self._data[key] = value._data

    @staticmethod
    def _check_input_type_is_numeric(data: np.ndarray):
        """
        Check if input data is numeric and raise TypeError if not.
        """
        # check if data type is numeric
        if data.dtype.kind not in ["u", "i", "f", "c"]:
            raise TypeError((f"The input data is {data.dtype} must be int, "
                             "uint, float, or complex"))

    @staticmethod
    def _check_input_values_are_numeric(data: np.ndarray):
        """
        Check if input data contains only numeric values and raise TypeError
        if not. This is only required for Signal objects but is kept here
        to improve readability.
        """
        # check for non-numeric values
        if np.any(np.isnan(data)) or np.any(np.isinf(data)):
            raise ValueError((
                "The input values must be numeric but contain at "
                "least one non-numerical value (inf or NaN)"))


class TimeData(_Audio):
    """
    Create audio object with time data and times.

    Objects of this class contain time data which is not directly convertible
    to frequency domain, i.e., non-equidistant samples.

    Parameters
    ----------
    data : array, double
        Raw data in the time domain. The memory layout of data is 'C'. E.g.,
        data of ``shape = (3, 2, 1024)`` has 3 x 2 channels with 1024 samples
        each. The data can be ``int`` or ``float`` and is converted to
        ``float`` in any case.
    times : array, double
        Times in seconds at which the data is sampled. The number of times
        must match the `size` of the last dimension of `data`.
    comment : str, optional
        A comment related to `data`. The default is ``""``, which initializes
        an empty string.
    is_complex : bool, optional
        A flag which indicates if the time data are real or complex-valued.
        The default is ``False``.
    """

    def __init__(self, data, times, comment="", is_complex=False):
        """Create TimeData object with data, and times."""

        _Audio.__init__(self, 'time', comment)

        if not isinstance(is_complex, bool):
            raise TypeError("``is_complex`` flag is "
                            f"{type(is_complex).__name__}"
                            "but must be a boolean")

        self._complex = is_complex
        self.time = data

        self._times = np.atleast_1d(np.asarray(times).flatten())
        if self._times.size != self.n_samples:
            raise ValueError(
                "The length of times must be data.shape[-1]")
        if np.any(np.diff(self._times) <= 0) and len(self._times) > 1:
            raise ValueError("Times must be monotonously increasing.")

    @property
    def time(self):
        """Return or set the data in the time domain."""
        return self._data

    @time.setter
    def time(self, value):
        """Return or set the time data."""
        # check and set the data and meta data
        data = np.atleast_2d(np.asarray(value))
        self._check_input_type_is_numeric(data)
        if self.complex:
            data = np.atleast_2d(np.asarray(value, dtype=complex))
        else:
            if data.dtype.kind in ["i", "u"]:
                data = np.atleast_2d(np.asarray(value, dtype=float))
            elif data.dtype.kind == "c":
                raise ValueError("time data is complex, set is_complex "
                                 "flag or pass real-valued data.")

        self._data = data
        self._n_samples = data.shape[-1]
        # setting the domain is only required for Signal. Setting it here
        # avoids the need for overloading the setter and does not harm TimeData
        self._domain = 'time'

    @property
    def complex(self):
<<<<<<< HEAD
        """Return or set the flag indicating if the data is complex."""
=======
        """Return or set the flag indicating if the time data is complex."""
>>>>>>> 64a90ebc
        return self._complex

    @complex.setter
    def complex(self, value):
        # set from complex=True to complex=False
        if self._complex and not value:
            if np.all(np.abs(np.imag(self._data))) >= 1e-14:
                raise ValueError("Signal has complex-valued time data"
                                 " is_complex flag cannot be `False`.")
            self._complex = value
            self._data = self._data.astype(float)
        # from complex=False to complex=True
        if not self._complex and value:
            self._complex = value
            self._data = self._data.astype(complex)

    @property
    def n_samples(self):
        """The number of samples."""
        return self._n_samples

    @property
    def signal_length(self):
        """The length of the data in seconds."""
        return self.times[-1]

    @property
    def times(self):
        """Time in seconds at which the signal is sampled."""
        return self._times

    def find_nearest_time(self, value):
        """Return the index that is closest to the query time.

        Parameters
        ----------
        value : float, array-like
            The times for which the indices are to be returned

        Returns
        -------
        indices : int, array-like
            The index for the given time instance. If the input was an array
            like, a numpy array of indices is returned.
        """
        times = np.atleast_1d(value)
        indices = np.zeros_like(times).astype(int)
        for idx, time in enumerate(times):
            indices[idx] = np.argmin(np.abs(self.times - time))
        return np.squeeze(indices)

    def _assert_matching_meta_data(self, other):
        """
        Check if the meta data matches across two :py:func:`TimeData` objects.
        """
        if other.__class__ != TimeData:
            raise ValueError("Comparison only valid against TimeData objects.")
        if self.n_samples != other.n_samples:
            raise ValueError("The number of samples does not match.")

    def _return_item(self, data):
        """Return new :py:func:`TimeData` object with data."""
        item = TimeData(
            data, times=self.times, comment=self.comment,
            is_complex=self.complex)
        return item

    def __repr__(self):
        """String representation of TimeData class."""
        repr_string = (
            f"TimeData:\n"
            f"{self.cshape} channels with {self.n_samples} samples")

        return repr_string

    @classmethod
    def _decode(cls, obj_dict):
        """Decode object based on its respective `_encode` counterpart."""
        obj = cls(
            obj_dict['_data'],
            obj_dict['_times'],
            obj_dict['_comment'])
        obj.__dict__.update(obj_dict)
        return obj

    def __add__(self, data):
        """Add two TimeData objects."""
        return add((self, data), 'time')

    def __radd__(self, data):
        """Add two TimeData objects."""
        return add((data, self), 'time')

    def __sub__(self, data):
        """Subtract two TimeData objects."""
        return subtract((self, data), 'time')

    def __rsub__(self, data):
        """Subtract two TimeData objects."""
        return subtract((data, self), 'time')

    def __mul__(self, data):
        """Multiply two TimeData objects."""
        return multiply((self, data), 'time')

    def __rmul__(self, data):
        """Multiply two TimeData objects."""
        return multiply((data, self), 'time')

    def __truediv__(self, data):
        """Divide two TimeData objects."""
        return divide((self, data), 'time')

    def __rtruediv__(self, data):
        """Divide two TimeData objects."""
        return divide((data, self), 'time')

    def __pow__(self, data):
        """Raise two TimeData objects to the power."""
        return power((self, data), 'time')

    def __rpow__(self, data):
        """Raise two TimeData objects to the power."""
        return power((data, self), 'time')

    def __matmul__(self, data):
        """Matrix multiplication of two TimeData objects."""
        return matrix_multiplication(
            (self, data), 'time')

    def __rmatmul__(self, data):
        """Matrix multiplication of two TimeData objects."""
        return matrix_multiplication(
            (data, self), 'time')


class FrequencyData(_Audio):
    """
    Create audio object with frequency data and frequencies.

    Objects of this class contain frequency data which is not directly
    convertible to the time domain, i.e., non-equidistantly spaced bins or
    incomplete spectra.

    Parameters
    ----------
    data : array, double
        Raw data in the frequency domain. The memory layout of Data is 'C'.
        E.g. data of ``shape = (3, 2, 1024)`` has 3 x 2 channels with 1024
        frequency bins each. Data can be ``int``, ``float`` or ``complex``.
        Data of type ``int`` is converted to ``float``.
    frequencies : array, double
        Frequencies of the data in Hz. The number of frequencies must match
        the size of the last dimension of data.
    comment : str, optional
        A comment related to the data. The default is ``""``, which
        initializes an empty string.


    Notes
    -----
    FrequencyData objects do not support an FFT norm, because this requires
    knowledge about the sampling rate or the number of samples of the time
    signal [#]_.

    References
    ----------
    .. [#] J. Ahrens, C. Andersson, P. Höstmad, and W. Kropp, “Tutorial on
            Scaling of the Discrete Fourier Transform and the Implied
            Physical Units of the Spectra of Time-Discrete Signals,” Vienna,
            Austria, May 2020, p. e-Brief 600.

    """

    def __init__(self, data, frequencies, comment=""):
        """Create audio object with frequency data and frequencies."""

        _Audio.__init__(self, 'freq', comment)

        # init
        freqs = np.atleast_1d(np.asarray(frequencies).flatten())
        self._frequencies = freqs
        self.freq = data

        # check frequencies
        if np.any(np.diff(freqs) <= 0) and len(frequencies) > 1:
            raise ValueError("Frequencies must be monotonously increasing.")
        if len(freqs) != self.n_bins:
            raise ValueError(
                "Number of frequencies does not match number of data points")

    @property
    def freq(self):
        """Return or set the data in the frequency domain."""
        return self._data

    @freq.setter
    def freq(self, value):
        """Return or set the data in the frequency domain."""

        # check data type
        data = np.atleast_2d(np.asarray(value))
        self._check_input_type_is_numeric(data)
        if data.dtype.kind in ["i", "u"]:
            data = data.astype("float")

        # match shape of frequencies
        if self.frequencies.size != data.shape[-1]:
            raise ValueError(
                "Number of frequency values does not match the number of"
                "frequencies.")
        self._data = data

    @property
    def frequencies(self):
        """Frequencies of the discrete signal spectrum."""
        return self._frequencies

    @property
    def n_bins(self):
        """Number of frequency bins."""
        return self._data.shape[-1]

    def find_nearest_frequency(self, value):
        """Return the index that is closest to the query frequency.

        Parameters
        ----------
        value : float, array-like
            The frequencies for which the indices are to be returned

        Returns
        -------
        indices : int, array-like
            The index for the given frequency. If the input was an array like,
            a numpy array of indices is returned.
        """
        freqs = np.atleast_1d(value)
        indices = np.zeros_like(freqs).astype(int)
        for idx, freq in enumerate(freqs):
            indices[idx] = np.argmin(np.abs(self.frequencies - freq))
        return np.squeeze(indices)

    def _assert_matching_meta_data(self, other):
        """Check if the meta data matches across two FrequencyData objects."""
        if other.__class__ != FrequencyData:
            raise ValueError(
                "Comparison only valid against FrequencyData objects.")
        if self.n_bins != other.n_bins:
            raise ValueError(
                "The number of frequency bins does not match.")

    def _return_item(self, data):
        """Return new FrequencyData object with data."""
        item = FrequencyData(
            data, frequencies=self.frequencies,
            comment=self.comment)
        return item

    def __repr__(self):
        """String representation of FrequencyData class."""
        repr_string = (
            f"FrequencyData:\n"
            f"{self.cshape} channels with {self.n_bins} frequencies\n")

        return repr_string

    @classmethod
    def _decode(cls, obj_dict):
        """Decode object based on its respective `_encode` counterpart."""
        obj = cls(
            obj_dict['_data'],
            obj_dict['_frequencies'],
            obj_dict['_comment'])
        obj.__dict__.update(obj_dict)
        return obj

    def __add__(self, data):
        """Add two FrequencyData objects."""
        return add((self, data), 'freq')

    def __radd__(self, data):
        """Add two FrequencyData objects."""
        return add((data, self), 'freq')

    def __sub__(self, data):
        """Subtract two FrequencyData objects."""
        return subtract((self, data), 'freq')

    def __rsub__(self, data):
        """Subtract two FrequencyData objects."""
        return subtract((data, self), 'freq')

    def __mul__(self, data):
        """Multiply two FrequencyData objects."""
        return multiply((self, data), 'freq')

    def __rmul__(self, data):
        """Multiply two FrequencyData objects."""
        return multiply((data, self), 'freq')

    def __truediv__(self, data):
        """Divide two FrequencyData objects."""
        return divide((self, data), 'freq')

    def __rtruediv__(self, data):
        """Divide two FrequencyData objects."""
        return divide((data, self), 'freq')

    def __pow__(self, data):
        """Raise two FrequencyData objects to the power."""
        return power((self, data), 'freq')

    def __rpow__(self, data):
        """Raise two FrequencyData objects to the power."""
        return power((data, self), 'freq')

    def __matmul__(self, data):
        """Matrix multiplication of two FrequencyData objects."""
        return matrix_multiplication(
            (self, data), 'freq')

    def __rmatmul__(self, data):
        """Matrix multiplication of two FrequencyData objects."""
        return matrix_multiplication(
            (data, self), 'freq')


class Signal(FrequencyData, TimeData):
    """
    Create audio object with time or frequency data and sampling rate.

    Objects of this class contain data which is directly convertible between
    time and frequency domain (equally spaced samples and frequency bins). The
    data is always real valued in the time domain and complex valued in the
    frequency domain.

    Parameters
    ----------
    data : ndarray, float, complex
        Raw data of the signal in the time or frequency domain. The memory
        layout of data is 'C'. E.g. data of ``shape = (3, 2, 1024)`` has
        3 x 2 channels with 1024 samples or frequency bins each, depending
        on the specified ``domain``. Integer arrays will be converted to
        floating point precision. Note that providing complex valued time
        domain data is only possible when the parameter ``complex`` is
        ``True``. If the specified ``domain`` is ``freq`` and
        ``complex`` is ``True`` the data needs to represent a double-sided
        spectrum, otherwise the single-sided spectrum for positive
        frequencies needs to be provided.
    sampling_rate : double
        Sampling rate in Hz
    n_samples : int, optional
        Number of samples of the time signal. Required if domain is
        ``'freq'``. The default is ``None``, which assumes an even number
        of samples if the data is provided in the frequency domain.
    domain : ``'time'``, ``'freq'``, optional
        Domain of data. The default is ``'time'``
    fft_norm : str, optional
        The normalization of the Discrete Fourier Transform (DFT). Can be
        ``'none'``, ``'unitary'``, ``'amplitude'``, ``'rms'``, ``'power'``,
        or ``'psd'``. See :py:func:`~pyfar.dsp.fft.normalization` and [#]_
        for more information. The default is ``'none'``, which is typically
        used for energy signals, such as impulse responses.
    comment : str, optional
        A comment related to `data`. The default is ``""``, which
        initializes an empty string.
    is_complex : bool, optional
        Specifies if the underlying time domain data are complex
        or real-valued. If ``True`` and `domain` is ``'time'``, the
        input data will be cast to complex. The default is ``False``.

    References
    ----------
    .. [#] J. Ahrens, C. Andersson, P. Höstmad, and W. Kropp, “Tutorial on
            Scaling of the Discrete Fourier Transform and the Implied
            Physical Units of the Spectra of Time-Discrete Signals,” Vienna,
            Austria, May 2020, p. e-Brief 600.
    """

    def __init__(
            self,
            data,
            sampling_rate,
            n_samples=None,
            domain='time',
            fft_norm='none',
            comment="",
            is_complex=False):
        """
        Create audio Signal with time or frequency data and sampling rate.
        """
        # unpack array
        if hasattr(sampling_rate, '__iter__'):
            assert len(sampling_rate) != 0
            if len(sampling_rate) != 1:
                raise ValueError("Multirate signals are not supported.")
            sampling_rate = sampling_rate[0]

        # initialize signal specific parameters
        self._sampling_rate = sampling_rate

        if not isinstance(is_complex, bool):
            raise TypeError("``is_complex`` flag is "
                            f"{type(is_complex).__name__} "
                            "but must be a boolean")

        self._complex = is_complex
        self._VALID_FFT_NORMS = [
            "none", "unitary", "amplitude", "rms", "power", "psd"]

        # check fft norm
        if fft_norm in self._VALID_FFT_NORMS:
            if self._complex and fft_norm in ["rms", "power", "psd"]:
                raise ValueError(("'rms', 'power', and psd FFT normalization "
                                  "is not valid for complex time signals"))
            else:
                self._fft_norm = fft_norm
        else:
            raise ValueError(("Invalid FFT normalization. Has to be "
                              f"{', '.join(self._VALID_FFT_NORMS)}, but "
                              f"found '{fft_norm}'"))
        # time / normalized frequency data (depending on domain)
        data = np.atleast_2d(data)

        # initialize domain specific parameters
        if domain == 'time':
            self._n_samples = data.shape[-1]
            times = np.atleast_1d(
                np.arange(0, self._n_samples) / sampling_rate)
            TimeData.__init__(self, data, times, comment, is_complex)
        elif domain == 'freq':
            # check and set n_samples
            if n_samples is None:
                n_samples = fft._n_samples_from_n_bins(
                    data.shape[-1], is_complex=is_complex)
                warnings.warn(
                    f"Number of samples not given, assuming {n_samples} "
                    f"samples from {data.shape[-1]} frequency bins.",
                    stacklevel=2)
            elif (n_samples > 2 * data.shape[-1] - 1) and not self.complex:
                raise ValueError(("n_samples can not be larger than "
                                  "2 * data.shape[-1] - 2"
                                  "when passing one-sided Fourier spectrum"))
            elif (n_samples > data.shape[-1]) and self.complex:
                raise ValueError(("n_samples can not be larger than "
                                  "data.shape[-1] when passing double-"
                                  "sided Fourier spectrum"))
            self._n_samples = n_samples
            # Init remaining parameters
            FrequencyData.__init__(self, data, self.frequencies, comment)
            delattr(self, '_frequencies')
        else:
            raise ValueError("Invalid domain. Has to be 'time' or 'freq'.")

        # additional input data check required for Signal objects and not done
        # in FrequencyData and TimeData __init__ methods
        self._check_input_values_are_numeric(data)

    @property
    def time(self):
        """Return or set the data in the time domain."""
        # this overrides the setter TimeData.time

        # converts the data from 'freq' to 'time'
        self.domain = 'time'

        return super().time

    @time.setter
    def time(self, value):
        """Return or set the data in the time domain."""
        # this overrides the setter TimeData.time

        # set data using parent class
        TimeData.time.fset(self, value)
        # additional check required for signal objects
        self._check_input_values_are_numeric(self.time)

    @FrequencyData.freq.getter
    def freq(self):
        """Return the normalized frequency domain data.

        The normalized data is usually used for inspecting the data, e.g.,
        using plots or when extracting information such as the amplitude of
        harmonic components. Most processing operations, e.g., frequency
        domain convolution, require the non-normalized data stored as
        ``freq_raw``.
        """

        data = fft.normalization(
            self.freq_raw, self.n_samples, self.sampling_rate,
            self.fft_norm, inverse=False,
            single_sided=not self.complex)

        return data

    @freq.setter
    def freq(self, value):
        """Return or set the normalized frequency domain data."""
        self._freq(value, raw=False)

    @property
    def freq_raw(self):
        """Return or set the frequency domain data without normalization.

        Most processing operations, e.g., frequency
        domain convolution, require the non-normalized data.
        The normalized data stored as ``freq`` is usually used for inspecting
        the data, e.g., using plots or when extracting information such as the
        amplitude of harmonic components.
        """
        self.domain = 'freq'
        return self._data

    @freq_raw.setter
    def freq_raw(self, value):
        """Return or set the frequency domain data without normalization."""
        self._freq(value, raw=True)

    def _freq(self, value, raw):
        """Set the frequency domain data."""
        # check data type
        data = np.atleast_2d(np.asarray(value))
        self._check_input_type_is_numeric(data)
        self._check_input_values_are_numeric(data)
        # Check n_samples
        if data.shape[-1] != self.n_bins:
            self._n_samples = fft._n_samples_from_n_bins(
                data.shape[-1], self.complex)
            warnings.warn(
                f"Number of samples not given, assuming {self.n_samples} "
                f"samples from {data.shape[-1]} frequency bins.", stacklevel=2)
        # set domain
        self._domain = 'freq'
        if not raw:
            # remove normalization
            data = fft.normalization(
                data, self._n_samples, self._sampling_rate,
                self._fft_norm, inverse=True,
                single_sided=not self.complex)
        self._data = data.astype(complex)

    @_Audio.domain.setter
    def domain(self, new_domain):
        """Set the domain of the signal."""
        if new_domain not in self._VALID_DOMAINS:
            raise ValueError("Incorrect domain, needs to be time/freq.")

        if self._domain != new_domain:
            # Only process if we change domain
            if new_domain == 'time':
                # If the new domain should be time, we had a saved spectrum
                # (without normalization)
                # and need to do an inverse Fourier Transform
                if self.complex:
                    # assume frequency data came from a complex-valued time
                    # signal and we have a double-sided Fourier spectrum
                    self._data = fft.ifft(
                        self._data, self.n_samples, self._sampling_rate,
                        fft_norm='none')
                else:
                    # assume frequency data came from a real-valued time signal
                    # and we have a single-sided Fourier spectrum
                    self._data = fft.irfft(
                        self._data, self.n_samples, self._sampling_rate,
                        fft_norm='none')
            elif new_domain == 'freq':
                # If the new domain should be freq, we had sampled time data
                # and need to do a Fourier Transform (without normalization)
                if self.complex:
                    # If the time data are complex-valued, calculate a
                    # double-sided Fourier spectrum
                    self._data = fft.fft(
                        self._data, self.n_samples, self._sampling_rate,
                        fft_norm='none')
                else:
                    # If the time data are real-valued, calculate a
                    # single-sided Fourier spectrum
                    self._data = fft.rfft(
                        self._data, self.n_samples, self._sampling_rate,
                        fft_norm='none')
            self._domain = new_domain

    @property
    def sampling_rate(self):
        """The sampling rate of the signal."""
        return self._sampling_rate

    @sampling_rate.setter
    def sampling_rate(self, value):
        self._sampling_rate = value

    @property
    def complex(self):
<<<<<<< HEAD
        """Return or set the flag indicating if the data is complex."""
=======
        """Return or set the flag indicating if the time data is complex."""
>>>>>>> 64a90ebc
        return self._complex

    @complex.setter
    def complex(self, value):
        # from complex=True to complex=False
        if self._complex and not value:
            if self._domain == 'time':
                # call complex setter of timeData
                super(Signal, self.__class__).complex.fset(self, value)
            if self._domain == 'freq':
                # and remove redundant part of the spectrum
                # if data are conjuagte symmetric data
                self._data = fft.remove_mirror_spectrum(self._data)
                self._complex = value
        # from complex=False to complex=True
        if not self._complex and value:
            if self._domain == 'time':
                # call complex setter of timeData
                super(Signal, self.__class__).complex.fset(self, value)
            elif self._domain == 'freq':
                # add mirror spectrum according to the "old" time data
                self._data = fft.add_mirror_spectrum(self._data,
                                                     not fft._is_odd(
                                                      self.n_samples))
                self._complex = value
        # check fft norm if complex flag was set
        if self._complex:
            if self.fft_norm in ["rms", "power", "psd"]:
                raise ValueError(("'rms', 'power', and 'psd' FFT "
                                  "normalization is not valid for complex "
                                  "time signals"))

    @property
    def times(self):
        """Time instances the signal is sampled at."""
        return np.atleast_1d(np.arange(0, self.n_samples) / self.sampling_rate)

    @property
    def frequencies(self):
        """Frequencies of the discrete signal spectrum."""
        if self.complex:
            # assume the time domain data were complex-valued
            # such that we need a two-sided Fourier spectrum
            return np.atleast_1d(fft.fftfreq(self.n_samples,
                                             self.sampling_rate))
        else:
            return np.atleast_1d(fft.rfftfreq(self.n_samples,
                                              self.sampling_rate))

    @property
    def n_bins(self):
        """Number of frequency bins."""
        return fft._n_bins_from_n_samples(self.n_samples, self.complex)

    @property
    def fft_norm(self):
        """
        The normalization for the Discrete Fourier Transform (DFT).

        See :py:func:`~pyfar.dsp.fft.normalization` and
        :ref:`arithmetic operations<gallery:/gallery/interactive/fast_fourier_transform.ipynb#FFT-normalizations>`
        for more information.
        """  # noqa: E501
        return self._fft_norm

    @fft_norm.setter
    def fft_norm(self, value):
        """
        The normalization for the Discrete Fourier Transform (DFT).

        See :py:func:`~pyfar.dsp.fft.normalization` for more information.
        """
        # check input
        if value not in self._VALID_FFT_NORMS:
            raise ValueError(("Invalid FFT normalization. Has to be "
                              f"{', '.join(self._VALID_FFT_NORMS)}, but found "
                              f"'{value}'"))
        if self._complex and value in ["rms", "power", "psd"]:
            raise ValueError(("'rms', 'power', and 'psd' FFT normalization is "
                              "not valid for complex time signals"))
        self._fft_norm = value

    def _assert_matching_meta_data(self, other):
        """Check if the meta data matches across two Signal objects."""
        if not isinstance(other, Signal):
            raise ValueError("Comparison only valid against Signal objects.")
        if self.sampling_rate != other.sampling_rate:
            raise ValueError("The sampling rates do not match.")
        if self.n_samples != other.n_samples:
            raise ValueError("The number of samples does not match.")
        if self.fft_norm != other.fft_norm:
            raise ValueError("The FFT norms do not match.")

    def _return_item(self, data):
        """Return new Signal object with data."""
        item = Signal(data, sampling_rate=self.sampling_rate,
                      n_samples=self.n_samples, domain=self.domain,
                      fft_norm=self.fft_norm, comment=self.comment,
                      is_complex=self.complex)
        return item

    def _encode(self):
        """Return dictionary for the encoding."""
        selfcopy = self.copy()
        selfcopy.domain = "time"
        class_dict = selfcopy.__dict__
        return class_dict

    @classmethod
    def _decode(cls, obj_dict):
        """Decode object based on its respective `_encode` counterpart."""
        obj = cls(
            obj_dict['_data'],
            obj_dict['_sampling_rate'],
            obj_dict['_n_samples'])
        obj.__dict__.update(obj_dict)
        return obj

    @property
    def signal_type(self):
        """
        The signal type is ``'energy'``  if the ``fft_norm = None`` and
        ``'power'`` otherwise.
        """
        stype = 'energy' if self.fft_norm == 'none' else 'power'

        return stype

    def __repr__(self):
        """String representation of Signal class."""
        repr_string = (
            f"{self.domain} domain {self.signal_type} Signal:\n"
            f"{self.cshape} channels with {self.n_samples} samples @ "
            f"{self._sampling_rate} Hz sampling rate and {self.fft_norm} "
            "FFT normalization\n")

        return repr_string

    def __len__(self):
        """Length of the object which is the number of samples stored.
        """
        warnings.warn(
            ("len(Signal) will be deprecated in pyfar 0.8.0 "
             "Use Signal.n_samples instead"),
             PyfarDeprecationWarning, stacklevel=2)
        return self.n_samples

    def __iter__(self):
        """Iterator for :py:func:`Signal` objects.

        Iterate across the first dimension of a :py:func:`Signal`. The actual
        iteration is handled through numpy's array iteration.

        Examples
        --------
        Iterate channels of a :py:func:`Signal`

        >>> import pyfar as pf
        >>> signal = pf.signals.impulse(2, amplitude=[1, 1, 1])
        >>> for idx, channel in enumerate(signal):
        >>>     channel.time *= idx
        >>>     signal[idx] = channel
        """
        return _SignalIterator(self._data.__iter__(), self)


class _SignalIterator(object):
    """Iterator for :py:func:`Signal`.
    """

    def __init__(self, array_iterator, signal):
        self._array_iterator = array_iterator
        self._signal = signal
        self._iterated_sig = Signal(
            signal._data[..., 0, :],
            sampling_rate=signal.sampling_rate,
            n_samples=signal.n_samples,
            domain=signal.domain,
            fft_norm=signal.fft_norm,
            is_complex=signal.complex)

    def __next__(self):
        if self._signal.domain == self._iterated_sig.domain:
            data = self._array_iterator.__next__()
            self._iterated_sig._data = np.atleast_2d(data)
        else:
            raise RuntimeError("domain changes during iterations break stuff!")

        return self._iterated_sig


def add(data: tuple, domain='freq'):
    """Add pyfar audio objects, array likes, and scalars.

    Pyfar audio objects are: :py:func:`Signal`, :py:func:`TimeData`, and
    :py:func:`FrequencyData`.

    Parameters
    ----------
    data : tuple of the form ``(data_1, data_2, ..., data_N)``
        Data to be added. Can contain pyfar audio objects, array likes, and
        scalars. Pyfar audio objects can not be mixed, e.g.,
        :py:func:`TimeData` and :py:func:`FrequencyData` objects do not work
        together. See below or
        :ref:`arithmetic operations<gallery:/gallery/interactive/pyfar_arithmetics.ipynb#DFT-normalization-and-arithmetic-operations>`
        for possible combinations of Signal FFT normalizations.
    domain : ``'time'``, ``'freq'``, optional
        Flag to indicate if the operation should be performed in the time or
        frequency domain. Frequency domain operations work on the raw
        spectrum (see :py:func:`pyfar.dsp.fft.normalization`). The default is
        ``'freq'``.

    Returns
    -------
    results : Signal, TimeData, FrequencyData, numpy array
        Result of the operation as numpy array, if `data` contains only array
        likes and numbers. Result as pyfar audio object if `data` contains an
        audio object.

    Notes
    -----
    The shape of arrays included in data need to match or be broadcastable
    into the ``cshape`` of the resulting audio object.

    The `fft_norm` of the result is as follows

    * If only one signal is involved in the operation, the result gets the same
      normalization.
    * If one signal has the FFT normalization ``'none'``, the results gets
      the normalization of the other signal.
    * If both signals have the same FFT normalization, the results gets the
      same normalization.
    * Other combinations raise an error.
    """  # noqa: E501
    return _arithmetic(data, domain, _add)


def subtract(data: tuple, domain='freq'):
    """Subtract pyfar audio objects, array likes, and scalars.

    Pyfar audio objects are: :py:func:`Signal`, :py:func:`TimeData`, and
    :py:func:`FrequencyData`.


    Parameters
    ----------
    data : tuple of the form (data_1, data_2, ..., data_N)
        Data to be subtracted. Can contain pyfar audio objects, array likes,
        and scalars. Pyfar audio objects can not be mixed, e.g.,
        :py:func:`TimeData` and :py:func:`FrequencyData` objects do not work
        together. See below or
        :ref:`arithmetic operations<gallery:/gallery/interactive/pyfar_arithmetics.ipynb#DFT-normalization-and-arithmetic-operations>`
        for possible combinations of Signal FFT normalizations.
    domain : ``'time'``, ``'freq'``, optional
        Flag to indicate if the operation should be performed in the time or
        frequency domain. Frequency domain operations work on the raw
        spectrum (See :py:func:`pyfar.dsp.fft.normalization`). The default is
        ``'freq'``.

    Returns
    -------
    results : Signal, TimeData, FrequencyData, numpy array
        Result of the operation as numpy array, if `data` contains only array
        likes and numbers. Result as pyfar audio object if `data` contains an
        audio object.

    Notes
    -----
    The shape of arrays included in data need to match or be broadcastable
    into the ``cshape`` of the resulting audio object.

    The `fft_norm` of the result is as follows

    * If only one signal is involved in the operation, the result gets the same
      normalization.
    * If one signal has the FFT normalization ``'none'``, the results gets
      the normalization of the other signal.
    * If both signals have the same FFT normalization, the results gets the
      same normalization.
    * Other combinations raise an error.
    """  # noqa: E501
    return _arithmetic(data, domain, _subtract)


def multiply(data: tuple, domain='freq'):
    """Multiply pyfar audio objects, array likes, and scalars.

    Pyfar audio objects are: :py:func:`Signal`, :py:func:`TimeData`, and
    :py:func:`FrequencyData`.


    Parameters
    ----------
    data : tuple of the form (data_1, data_2, ..., data_N)
        Data to be multiplied. Can contain pyfar audio objects, array likes,
        and scalars. Pyfar audio objects can not be mixed, e.g.,
        :py:func:`TimeData` and :py:func:`FrequencyData` objects do not work
        together. See below or
        :ref:`arithmetic operations<gallery:/gallery/interactive/pyfar_arithmetics.ipynb#DFT-normalization-and-arithmetic-operations>`
        for possible combinations of Signal FFT normalizations.
    domain : ``'time'``, ``'freq'``, optional
        Flag to indicate if the operation should be performed in the time or
        frequency domain. Frequency domain operations work on the raw
        spectrum (See :py:func:`pyfar.dsp.fft.normalization`). The default is
        ``'freq'``.

    Returns
    -------
    results : Signal, TimeData, FrequencyData, numpy array
        Result of the operation as numpy array, if `data` contains only array
        likes and numbers. Result as pyfar audio object if `data` contains an
        audio object.

    Notes
    -----
    The shape of arrays included in data need to match or be broadcastable
    into the ``cshape`` of the resulting audio object.

    The `fft_norm` of the result is as follows

    * If only one signal is involved in the operation, the result gets the same
      normalization.
    * If one signal has the FFT normalization ``'none'``, the results gets
      the normalization of the other signal.
    * If both signals have the same FFT normalization, the results gets the
      same normalization.
    * Other combinations raise an error.
    """  # noqa: E501
    return _arithmetic(data, domain, _multiply)


def divide(data: tuple, domain='freq'):
    """Divide pyfar audio objects, array likes, and scalars.

    Pyfar audio objects are: :py:func:`Signal`, :py:func:`TimeData`, and
    :py:func:`FrequencyData`.

    Parameters
    ----------
    data : tuple of the form (data_1, data_2, ..., data_N)
        Data to be divided. Can contain pyfar audio objects, array likes, and
        scalars. Pyfar audio objects can not be mixed, e.g.,
        :py:func:`TimeData` and :py:func:`FrequencyData` objects do not work
        together. See below or
        :ref:`arithmetic operations<gallery:/gallery/interactive/pyfar_arithmetics.ipynb#DFT-normalization-and-arithmetic-operations>`
        for possible combinations of Signal FFT normalizations.
    domain : ``'time'``, ``'freq'``, optional
        Flag to indicate if the operation should be performed in the time or
        frequency domain. Frequency domain operations work on the raw
        spectrum (See :py:func:`pyfar.dsp.fft.normalization`). The default is
        ``'freq'``.

    Returns
    -------
    results : Signal, TimeData, FrequencyData, numpy array
        Result of the operation as numpy array, if `data` contains only array
        likes and numbers. Result as pyfar audio object if `data` contains an
        audio object.

    Notes
    -----
    The shape of arrays included in data need to match or be broadcastable
    into the ``cshape`` of the resulting audio object.

    The `fft_norm` of the result is as follows

    * If only one signal is involved in the operation, the result gets the same
      normalization.
    * If the denominator signal has the FFT normalization ``'none'``, the
      result gets the normalization of the numerator signal.
    * If both signals have the same FFT normalization, the results gets the
      normalization ``'none'``.
    * Other combinations raise an error.
    """  # noqa: E501
    return _arithmetic(data, domain, _divide)


def power(data: tuple, domain='freq'):
    """Power of pyfar audio objects, array likes, and scalars.

    Pyfar audio objects are: :py:func:`Signal`, :py:func:`TimeData`, and
    :py:func:`FrequencyData`.

    Parameters
    ----------
    data : tuple of the form (data_1, data_2, ..., data_N)
        The base for which the power is calculated. Can contain pyfar audio
        objects, array likes, and scalars. Pyfar audio objects can not be
        mixed, e.g., :py:func:`TimeData` and :py:func:`FrequencyData` objects
        do not work together. See below or
        :ref:`arithmetic operations<gallery:/gallery/interactive/pyfar_arithmetics.ipynb#DFT-normalization-and-arithmetic-operations>`
        for possible combinations of Signal FFT normalizations.
    domain : ``'time'``, ``'freq'``, optional
        Flag to indicate if the operation should be performed in the time or
        frequency domain. Frequency domain operations work on the raw
        spectrum (See :py:func:`pyfar.dsp.fft.normalization`). The default is
        ``'freq'``.

    Returns
    -------
    results : Signal, TimeData, FrequencyData, numpy array
        Result of the operation as numpy array, if `data` contains only array
        likes and numbers. Result as pyfar audio object if `data` contains an
        audio object.

    Notes
    -----
    The shape of arrays included in data need to match or be broadcastable
    into the ``cshape`` of the resulting audio object.

    The `fft_norm` of the result is as follows

    * If only one signal is involved in the operation, the result gets the same
      normalization.
    * If one signal has the FFT normalization ``'none'``, the results gets
      the normalization of the other signal.
    * If both signals have the same FFT normalization, the results gets the
      same normalization.
    * Other combinations raise an error.
    """  # noqa: E501
    return _arithmetic(data, domain, _power)


def matrix_multiplication(
        data: tuple, domain='freq', axes=[(-2, -1), (-2, -1), (-2, -1)]):
    """Matrix multiplication of multidimensional pyfar audio objects and/or
    array likes.

    The multiplication is based on :py:data:`numpy.matmul` and acts on the channels
    of audio objects (:py:func:`Signal`, :py:func:`TimeData`, and
    :py:func:`FrequencyData`). Alternatively, the ``@`` operator can be used
    for frequency domain matrix multiplications with the default parameters.

    Parameters
    ----------
    data : tuple of the form (data_1, data_2, ..., data_N)
        Data to be multiplied. Can contain pyfar audio objects and array likes.
        If multiple audio objects are passed they must be of the same type and
        their FFT normalizations must allow the multiplication (see
        :ref:`arithmetic operations<gallery:/gallery/interactive/pyfar_arithmetics.ipynb#DFT-normalization-and-arithmetic-operations>`
        and notes below).
        If audio objects and arrays are included, the arrays' shape need
        to match the audio objects' cshape (not the shape of the underlying
        time or frequency data). More Information on the requirements regarding
        the shapes and cshapes and their handling is given in the notes below.
    domain : ``'time'``, ``'freq'``, optional
        Flag to indicate if the operation should be performed in the time or
        frequency domain. Frequency domain operations work on the raw
        spectrum (see :py:func:`pyfar.dsp.fft.normalization`). The default is
        ``'freq'``.
    axes : list of 3 tuples
        Each tuple in the list specifies two axes to define the matrices for
        multiplication. The default ``[(-2, -1), (-2, -1), (-2, -1)]`` uses the
        last two axes of the input to define the matrices (first and
        second tuple) and writes the result to the last two axes of the output
        data (third tuple).

        In case of pyfar audio objects, the indices refer to the channel axis
        (`caxis`). It denotes an axis of the data inside an audio object but
        ignores the last axis that contains the time samples or frequency bins.
        For example, a signal with 4 times 2 channels and 120
        frequency bins has a cshape of ``(4, 2)``, while the shape of the
        underlying frequency data is  ``(4, 2, 120)``. The default tuple
        ``(-2, -1)`` would result in 120 matrices of shape ``(4, 2)`` used
        for the multiplication and not 4 matrices of shape ``(2, 120)``.

        If `data` contains more than two operands, the scheme given by `axes`
        refers to all of the sequential multiplications.
        See notes and examples for more details.

    Returns
    -------
    results : Signal, TimeData, FrequencyData, numpy array
        Result of the operation as numpy array, if `data` contains only array
        likes and numbers. Result as pyfar audio object if `data` contains an
        audio object.

    Notes
    -----
    Matrix muliplitcation of arrays including a time of frequency dependent
    dimension is possible by first converting these audio objects
    (:py:func:`Signal`, :py:func:`TimeData`, :py:func:`FrequencyData`).
    See example below.

    Audio objects with a one dimensional cshape are expanded to allow matrix
    multiplication:

    * If the first signal is 1-D, it is expanded to 2-D by prepending a
      dimension. For example a cshape of ``(10,)`` becomes ``(1, 10)``.
    * If the second signal is 1-D, it is expanded to 2-D by appending a
      dimension. For example a cshape of ``(10,)`` becomes ``(10, 1)``

    The shapes of array likes and cshapes of audio objects must be
    :doc:`broadcastable<numpy:user/basics.broadcasting>`
    except for the axes specified by the `axes` parameter.

    The `fft_norm` of the result is as follows

    * If only one signal is involved in the operation, the result gets the same
      normalization.
    * If one signal has the FFT normalization ``'none'``, the results gets
      the normalization of the other signal.
    * If both signals have the same FFT normalization, the results gets the
      same normalization.
    * Other combinations raise an error.

    Examples
    --------
    Matrix multiplication of two-dimensional signals.

    >>> a = pf.signals.impulse(10, amplitude=np.ones((2, 3)))
    >>> b = pf.signals.impulse(10, amplitude=np.ones((3, 4)))
    >>> a.cshape
    (2, 3)
    >>> b.cshape
    (3, 4)
    >>> pf.matrix_multiplication((a, b)).cshape
    (2, 4)
    >>> (a @ b).cshape
    (2, 4)

    Matrix multiplication of signal with a frequency dependent matrix
    requires to convert the matrix into a Signal object first.

    >>> x = pf.signals.impulse(10, amplitude=np.ones((3, 1)))
    >>> M = np.ones((2, 3, x.n_bins)) * x.frequencies
    >>> # convert to Signal
    >>> Ms = pf.Signal(M, x.sampling_rate, domain='freq')
    >>> # pf.matrix_multiplication((M, x)) raises an error
    >>> pf.matrix_multiplication((Ms, x)).cshape
    (2, 1)

    Matrix multiplication of three-dimensional signals. The third dimension
    needs to match or it is broadcasted (per default this refers to axis 0).

    >>> a_match = pf.signals.impulse(10, amplitude=np.ones((2, 3, 4)))
    >>> b = pf.signals.impulse(10, amplitude=np.ones((2, 4, 5)))
    >>> pf.matrix_multiplication((a_match, b)).cshape
    (2, 3, 5)
    >>> a_bcast1 = pf.signals.impulse(10, amplitude=np.ones((1, 3, 4)))
    >>> pf.matrix_multiplication((a_bcast1, b)).cshape
    (2, 3, 5)
    >>> a_bcast2 = pf.signals.impulse(10, amplitude=np.ones((3, 4)))
    >>> pf.matrix_multiplication((a_bcast2, b)).cshape
    (2, 3, 5)

    Use the `axes` parameter to multiply along first two channel dimensions.

    >>> a = pf.signals.impulse(10, amplitude=np.ones((2, 3, 4)))
    >>> b = pf.signals.impulse(10, amplitude=np.ones((3, 5, 4)))
    >>> pf.matrix_multiplication((a, b), axes=[(0, 1), (0, 1), (0, 1)]).cshape
    (2, 5, 4)

    Matrix multiplications of numpy arrays and signals.

    >>> B = np.ones((3, 4))
    >>> s1 = pf.signals.impulse(10, amplitude=np.ones((4)))
    >>> s2 = pf.signals.impulse(10, amplitude=np.ones((4, 2)))
    >>> s3 = pf.signals.impulse(10, amplitude=np.ones((2, 4)))
    >>> pf.matrix_multiplication((B, s1)).cshape
    (3, 1)
    >>> pf.matrix_multiplication((B, s2)).cshape
    (3, 2)
    >>> pf.matrix_multiplication(
    >>>     (B, s3), axes=[(-2, -1), (-1, -2), (-1, -2)]).cshape
    (2, 3)

    Fancy use of the `axes` parameter.

    >>> a = pf.signals.impulse(10, amplitude=np.ones((2, 3, 4)))
    >>> b = pf.signals.impulse(10, amplitude=np.ones((4, 3, 6)))
    >>> pf.matrix_multiplication((a, b), axes=[(0, 1), (1, 2), (2, 1)]).cshape
    (4, 6, 2)

    Extension of a signal with a 1-D ``cshape``.

    >>> a = pf.signals.impulse(10, amplitude=np.ones((2,)))
    >>> a.cshape
    (2,)
    >>> b = pf.signals.impulse(10, amplitude=np.ones((3, 2, 4)))
    >>> pf.matrix_multiplication((a, b)).cshape
    (3, 1, 4)
    >>> a = pf.signals.impulse(10, amplitude=np.ones((2, 3, 4)))
    >>> b = pf.signals.impulse(10, amplitude=np.ones((4, )))
    >>> pf.matrix_multiplication((a, b)).cshape
    (2, 3, 1)

    """  # noqa: E501
    return _arithmetic(data, domain, _matrix_multiplication, axes=axes)


def _arithmetic(data: tuple, domain: str, operation: Callable, **kwargs):
    """Apply arithmetic operations."""
    #NOTE: The import is done here to avoid a circular import
    from pyfar.classes.transmission_matrix import TransmissionMatrix

    # check input and obtain meta data of new signal
    division = True if operation == _divide else False
    matmul = True if operation == _matrix_multiplication else False
    sampling_rate, n_samples, fft_norm, times, frequencies, audio_type, \
        cshape, contains_complex = _assert_match_for_arithmetic(
            data, domain, division, matmul)

    # apply arithmetic operation
    result = _get_arithmetic_data(
        data[0], domain, cshape, matmul, audio_type, contains_complex)

    for d in range(1, len(data)):
        if matmul:
            kwargs['audio_type'] = audio_type
        result = operation(
            result,
            _get_arithmetic_data(data[d], domain, cshape, matmul, audio_type,
                                 contains_complex),
            **kwargs)

    # check if to return an audio object
    if audio_type == Signal:
        # Set unnormalized spectrum
        result = Signal(
            result, sampling_rate, n_samples, domain, fft_norm='none',
            is_complex=contains_complex)
        # Set fft norm
        result.fft_norm = fft_norm
    elif audio_type == TimeData:
        result = TimeData(result, times, is_complex=contains_complex)
    elif audio_type == FrequencyData:
        result = FrequencyData(result, frequencies)
    elif audio_type == TransmissionMatrix:
        result = TransmissionMatrix(result, frequencies)

    return result


def _assert_match_for_arithmetic(data: tuple, domain: str, division: bool,
                                 matmul: bool):
    """Check if type and meta data of input is fine for arithmetic operations.

    Check if sampling rate and number of samples agree if multiple signals are
    provided. Check if arrays are numeric. Check if a power signal is contained
    in the input. Extract cshape of result. Check if input data is a
    complex-valued Signal or complex-valued TimeData.

    Input:
    data : tuple
        Can contain Signal, TimeData, FrequencyData, and array like data
    domain : str
        Domain in which the arithmetic operation should be performed. 'time' or
        'freq'.
    division : bool
        ``True`` if a division is performed, ``False`` otherwise
    matmul: bool
        ``True`` if a  matrix multiplication is performed, ``False`` otherwise

    Returns
    -------
    sampling_rate : number, None
        Sampling rate of the signals. None, if no signal is contained in `data`
    n_samples : number, None
        Number of samples of the signals. None, if no signal is contained in
        `data`
    fft_norm : str, None
        FFT norm of the first signal in `data`, if all FFT norms are None.
        Otherwise the first FFT norm that is not None is taken.
    times : numpy array, None
        The times if a TimeData object was passed. None otherwise.
    frequencies : numpy array, None
        The frequencies if a FrequencyData object was passed. None otherwise.
    audio_type : type, None
        Type of the audio class if contained in data. Otherwise None.
    cshape : tuple, None
        Largest channel shape of the audio classes if contained in data.
        Otherwise empty tuple.
    contains_complex: bool, False
        Indicates if input data contains a complex-valued Signal or
        complex-valued TimeData.
    """
    #NOTE: The import is done here to avoid a circular import
    from pyfar.classes.transmission_matrix import TransmissionMatrix

    # we need at least two signals
    if not isinstance(data, tuple):
        raise ValueError("Input argument 'data' must be a tuple.")

    # check validity of domain
    if domain not in ['time', 'freq']:
        raise ValueError(f"domain must be time or freq but is {domain}.")

    # properties that must match
    sampling_rate = None
    n_samples = None
    # None indicates that no audio object is yet involved in the operation
    # it will change upon detection of the first audio object
    fft_norm = None
    times = None
    frequencies = None
    audio_type = type(None)
    cshape = ()
    contains_complex = False

    # check input types and meta data
    n_audio_objects = 0
    for d in data:
        if isinstance(d, (Signal, TimeData, FrequencyData,
                          TransmissionMatrix)):
            # check for complex valued time data
            if isinstance(d, (Signal, TimeData)):
                if d.complex:
                    contains_complex = True

            # store meta data upon first appearance
            n_audio_objects += 1
            if n_audio_objects == 1:
                if isinstance(d, Signal):
                    sampling_rate = d.sampling_rate
                    n_samples = d.n_samples
                    fft_norm = d.fft_norm
                elif isinstance(d, TimeData):
                    if domain != "time":
                        raise ValueError("The domain must be 'time'.")
                    times = d.times
                elif isinstance(d, (FrequencyData, TransmissionMatrix)):
                    if domain != "freq":
                        raise ValueError("The domain must be 'freq'.")
                    frequencies = d.frequencies
                if not matmul:
                    cshape = d.cshape
                audio_type = type(d)

            # check if type and meta data matches after first appearance
            else:
                if not isinstance(d, audio_type):
                    raise ValueError("The audio objects do not match.")
                if isinstance(d, Signal):
                    if sampling_rate != d.sampling_rate:
                        raise ValueError("The sampling rates do not match.")
                    if n_samples != d.n_samples:
                        raise ValueError(
                            "The number of samples does not match.")
                    fft_norm = _match_fft_norm(fft_norm, d.fft_norm, division)
                elif isinstance(d, TimeData):
                    if not np.allclose(times, d.times, atol=1e-15):
                        raise ValueError(
                            "The times does not match.")
                elif isinstance(d, (FrequencyData, TransmissionMatrix)):
                    if not np.allclose(
                            frequencies, d.frequencies, atol=1e-15):
                        raise ValueError(
                            "The frequencies do not match.")
                if not matmul:
                    try:
                        cshape = np.broadcast_shapes(cshape, d.cshape)
                    except ValueError as e:
                        raise ValueError(
                            "The cshapes do not match.") from e

        # check type of non signal input
        else:
            if np.asarray(d).dtype.kind not in ["i", "f", "c"]:
                raise ValueError(
                    "Input must be of type Signal, int, float, or complex")
            if (audio_type == (Signal or TimeData)
                    and domain == 'time' and np.asarray(d).dtype.kind == "c"):
                contains_complex = True

    return (sampling_rate, n_samples, fft_norm, times, frequencies, audio_type,
            cshape, contains_complex)


def _get_arithmetic_data(data, domain, cshape, matmul, audio_type,
                         contains_complex):
    """
    Return data in desired domain without any fft normalization.

    Parameters
    ----------
    data : Signal, array like, number
        Input data
    domain : 'time', 'freq'
        Domain in which the data is returned
    cshape : tuple
        Desired channel shape of output (required for operations including
        array likes and Audio objects).
    matmul: bool
        ``True`` if a  matrix multiplication is performed, ``False`` otherwise
    audio_type : type, None
        Type of the audio class of the operation's result.
    contains_complex : bool
        Flag which indicates if the operation involves complex-valued pyfar
        audio objects

    Returns
    -------
    data_out : numpy array
        Data in desired domain without any fft normalization if data is a
        Signal. `np.asarray(data)` otherwise.
    """
    if isinstance(data, (Signal, TimeData, FrequencyData)):
        data = data.copy()
        # check if complex casting of any input signal is necessary
        if type(data) is not FrequencyData:
            data.complex = contains_complex
        # get signal in correct domain
        if domain == "time":
            data_out = data.time
        elif domain == "freq":
            if type(data) is Signal:
                data_out = data.freq_raw
            else:
                data_out = data.freq
        else:
            raise ValueError(
                f"domain must be 'time' or 'freq' but found {domain}")
    else:
        data_out = np.asarray(data)
        if data_out.ndim <= len(cshape) or\
                (matmul and not isinstance(None, audio_type)):
            # extend by time/frequency axis, scalars are extended to shape (1,)
            data_out = data_out[..., None]
        elif cshape != ():
            # operation includes arrays and audio objects
            raise ValueError(
                "array dimension is larger than the channel dimensions")
    return data_out


def _add(a, b):
    return a + b


def _subtract(a, b):
    return a - b


def _multiply(a, b):
    return a * b


def _divide(a, b):
    return a / b


def _power(a, b):
    return a**b


def _matrix_multiplication(a, b, axes, audio_type):
    if not isinstance(None, audio_type):
        # adjust data and axes if output is a pyfar audio object
        # add dimension if operand is only 2d
        a = np.expand_dims(a, 0) if a.ndim == 2 else a
        b = np.expand_dims(b, 1) if b.ndim == 2 else b
        # note: axes is implicitly copied
        axes = [tuple([ax-1 if ax < 0 else ax for ax in t]) for t in axes]
    return np.matmul(a, b, axes=axes)


def _match_fft_norm(fft_norm_1, fft_norm_2, division=False):
    """
    Helper function to determine the fft_norm resulting from an
    arithmetic operation of two audio objects.

    For addition, subtraction and multiplication:
    Either: one signal has fft_norm ``'none'`` , the results gets the other
    norm.
    Or: both have the same fft_norm, the results gets the same norm.
    Other combinations raise an error.

    For division:
    Either: the denominator (fft_norm_2) is ``'none'``, the result gets the
    fft_norm of the numerator (fft_norm_1).
    Or: both have the same fft_norm, the results gets the fft_norm ``'none'``.
    Other combinations raise an error.

    Parameters
    ----------
    fft_norm_1 : str
        First fft_norm for matching. Can be ``'none'``, ``'unitary'``,
        ``'amplitude'``, ``'rms'``, ``'power'`` or ``'psd'``
    fft_norm_2 : str
        Second fft_norm for matching. Can be ``'none'``, ``'unitary'``,
        ``'amplitude'``, ``'rms'``, ``'power'`` or ``'psd'``
    division : bool
        ``False`` if arithmetic operation is addition, subtraction or
        multiplication;
        ``True`` if arithmetic operation is division.

    Returns
    -------
    fft_norm_result : str, ``'none'``, ``'unitary'``, ``'amplitude'``,
    ``'rms'``, ``'power'`` or ``'psd'``
        The fft_norm resulting from arithmetic operation.
    """

    # check if fft_norms are valid
    valid_fft_norms = ['none', 'unitary', 'amplitude', 'rms', 'power', 'psd']
    if fft_norm_1 not in valid_fft_norms:
        raise ValueError((f"fft_norm_1 is {fft_norm_1} but must be in "
                          f"{', '.join(valid_fft_norms)}"))
    if fft_norm_2 not in valid_fft_norms:
        raise ValueError((f"fft_norm_2 is {fft_norm_2} but must be in "
                          f"{', '.join(valid_fft_norms)}"))

    # check if parameter division is type bool
    if not isinstance(division, bool):
        raise TypeError("Parameter division must be type bool.")

    if not division:

        if fft_norm_1 == fft_norm_2:
            fft_norm_result = fft_norm_1

        elif fft_norm_1 == 'none':
            fft_norm_result = fft_norm_2

        elif fft_norm_2 == 'none':
            fft_norm_result = fft_norm_1

        else:
            raise ValueError(("Either one fft_norm has to be 'none' or both "
                              "fft_norms must be the same, but they are ",
                              f"{fft_norm_1} and {fft_norm_2}."))

    else:

        if fft_norm_2 == 'none':
            fft_norm_result = fft_norm_1

        elif fft_norm_1 == fft_norm_2:
            fft_norm_result = 'none'

        else:
            raise ValueError(("Either fft_norm_2 (denominator) has to be "
                              "'none' or both fft_norms must be the same, but "
                              f"they are {fft_norm_1} and {fft_norm_2}."))

    return fft_norm_result<|MERGE_RESOLUTION|>--- conflicted
+++ resolved
@@ -377,11 +377,7 @@
 
     @property
     def complex(self):
-<<<<<<< HEAD
-        """Return or set the flag indicating if the data is complex."""
-=======
         """Return or set the flag indicating if the time data is complex."""
->>>>>>> 64a90ebc
         return self._complex
 
     @complex.setter
@@ -977,11 +973,7 @@
 
     @property
     def complex(self):
-<<<<<<< HEAD
-        """Return or set the flag indicating if the data is complex."""
-=======
         """Return or set the flag indicating if the time data is complex."""
->>>>>>> 64a90ebc
         return self._complex
 
     @complex.setter
