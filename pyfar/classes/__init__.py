--- conflicted
+++ resolved
@@ -10,10 +10,6 @@
     'coordinates',
     'orientations',
     'filter',
-<<<<<<< HEAD
     'transmission_matrix',
-    'warnings'
-=======
     'warnings',
->>>>>>> 25cbfee1
 ]