--- conflicted
+++ resolved
@@ -2,11 +2,8 @@
 from . import coordinates
 from . import orientations
 from . import filter
-<<<<<<< HEAD
+from . import transmission_matrix
 from . import regularization
-=======
-from . import transmission_matrix
->>>>>>> b1f2b5bf
 from . import warnings
 
 __all__ = [
@@ -14,11 +11,5 @@
     'coordinates',
     'orientations',
     'filter',
-<<<<<<< HEAD
-    'regularization',
     'warnings'
-=======
-    'transmission_matrix',
-    'warnings',
->>>>>>> b1f2b5bf
 ]