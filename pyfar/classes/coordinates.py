--- conflicted
+++ resolved
@@ -1016,11 +1016,7 @@
         return points
 
     def _get_cyl(self, convention='top', unit='rad'):
-<<<<<<< HEAD
         """Internal function to convert cart to cyl coordinates."""
-=======
-        """internal function to convert cart to cyl coordinates."""
->>>>>>> 64a90ebc
 
         # check if object is empty
         self._check_empty()
@@ -1063,12 +1059,8 @@
     def sh_order(self):
         """This function will be deprecated in pyfar 0.8.0 in favor
         of :py:class:`spharpy.samplings.SamplingSphere`.
-<<<<<<< HEAD
         Get the maximum spherical harmonic order.
         """
-=======
-        Get the maximum spherical harmonic order."""
->>>>>>> 64a90ebc
         warnings.warn((
             "This function will be deprecated in pyfar 0.8.0 in favor "
             "of spharpy.samplings.SamplingSphere."),
@@ -2919,11 +2911,7 @@
 
 
     def _check_empty(self):
-<<<<<<< HEAD
         """Check if object is empty."""
-=======
-        """check if object is empty."""
->>>>>>> 64a90ebc
         if self.cshape == (0,):
             raise ValueError('Object is empty.')
 
@@ -2964,11 +2952,7 @@
 
 
 def cross(a, b):
-<<<<<<< HEAD
     r"""Cross product of two Coordinates objects.
-=======
-    """Cross product of two Coordinates objects.
->>>>>>> 64a90ebc
 
     .. math::
         \\vec{a} \\times \\vec{b}
