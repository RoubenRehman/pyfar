--- conflicted
+++ resolved
@@ -1057,19 +1057,12 @@
         of :py:class:`spharpy.samplings.SamplingSphere`.
         Set the maximum spherical harmonic order.
         """
-<<<<<<< HEAD
-        warnings.warn((
-            "This function will be deprecated in pyfar 0.8.0 in favor "
-            "of spharpy.samplings.SamplingSphere."),
-                PyfarDeprecationWarning)
-=======
 
         if value is not None:
             warnings.warn((
                 "This function will be deprecated in pyfar 0.8.0 in favor "
                 "of spharpy.samplings.SamplingSphere."),
                     PyfarDeprecationWarning)
->>>>>>> 3259a875
 
         self._sh_order = int(value) if value is not None else None
 
