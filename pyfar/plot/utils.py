--- conflicted
+++ resolved
@@ -169,8 +169,6 @@
     color_hex : str
         pyfar default color as HEX string
     """
-
-<<<<<<< HEAD
     color_dict = _utils._default_color_dict()
     colors = list(color_dict.keys())
     if isinstance(color, str):
@@ -185,18 +183,6 @@
     else:
         raise ValueError("color is has to be of type str or int.")
     return color_hex
-=======
-    colors = ['p', 'b', 't', 'g', 'l', 'y', 'o', 'r']
-    if color[0] not in colors:
-        raise ValueError((f"color is '{color}' but must be one of the "
-                          f"following {', '.join(colors)}"))
-
-    kwargs = {'c': color[0]}
-    kwargs = _utils._return_default_colors_rgb(**kwargs)
-
-    color = kwargs['c']
-    return color
->>>>>>> ca75f295
 
 
 def shortcuts(show=True):
