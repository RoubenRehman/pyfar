"""Private class for managing interactive plots through keyboard shortcuts.

It is possible to interact with pyfar plots, i.e., to zoom an axis, through
keyboard shortcuts. Keyboard shortcuts are managed and documented by
`pyfar.plot.utils.shortcuts`

How this works
--------------

The interaction is managed by three classes:
1. `Cycle` stores the currently active channel and cycles channels. This is
   only used internally.
2. `PlotParameter` stores parameters for all plots. An object of this class
    must be created inside each plot to enable interaction.
3. `Interaction` is the main class that handles the interaction. An object of
   this class must also be created inside each plot to enable interaction. The
   object is added to the axes mostly for debugging purposes. Therefore this
   is not documented in the docstring of the plot functions.

What to do when changing plot functions?
----------------------------------------

If you change or add parameters of a plot function you have to do at least two
changes:
1. Make sure that the `PlotParameter` object created in that plot function is
   up to date.
2. Make sure that the call of that plot function in `Interaction.toggle_plot()`
   is up to data.

How to debug interaction
------------------------

Debugging is a bit tricky because you do not see errors in the terminal. It can
be done this way

>>> # %% plot something
>>> import pyfar as pf
>>> import numpy as np
>>> from pyfar.plot._interaction import EventEmu as EventEmu
>>> %matplotlib qt
>>>
>>> sig = pf.Signal(np.random.normal(0, 1, 2**16), 48e3)
>>> ax = pf.plot.time(sig)
>>>
>>> # %% debug this cell
>>> # EventEmu can be used to simulate pressing a key
>>> ax[0].interaction.select_action(EventEmu('Y'))

"""
import numpy as np
import matplotlib as mpl
import matplotlib.pyplot as plt
import pyfar as pf
from pyfar.plot import utils
from pyfar.plot import _line
from pyfar.plot import _two_d
from pyfar.plot import _utils


class Cycle(object):
    """Cycle class implementation inspired by itertools.cycle. Supports
    circular iterations into two directions.
    """

    def __init__(self, cshape, index=0):
        """
        Parameters
        ----------
        cshape : tupel, array like, int
            cshape of the signal
        index : int, optional
            index of the current channel. The default is 0
        """
        self._n_channels = np.prod(cshape)
        self._index = index

        self._channels = []
        for index in np.ndindex(cshape):
            self._channels.append(index)

    def increase_index(self):
        self._index = (self.index + 1) % self.n_channels

    def decrease_index(self):
        index = self.index - 1
        if index < 0:
            index = self.n_channels + index
        self._index = index

    @property
    def index(self):
        return int(self._index)

    @property
    def n_channels(self):
        return self._n_channels

    @property
    def current_channel(self):
        channel = self._channels[self.index]
        if len(channel) == 1:
            channel = channel[0]
        return channel


class EventEmu(object):
    def __init__(self, key):
        """
        Helper class to emulate events. This makes it possible to call
        functions in Interaction without user input and can be helpfull for
        debugging.

        Parameters
        ----------
        key : str, list
            name of key or list of keys to emulate a key event (e.g., 'left'
            for left arrow). If a list is passed, it is assumed that the keys
            all trigger the same event and only `key[0]` ist used
        """
        if isinstance(key, str):
            self.key = key
        elif isinstance(key, list):
            self.key = key[0]


class PlotParameter(object):
    """Store and change plot parameter.

    This class stores all unique input parameters  and axis types that control
    the plot look. The plot parameters are changed upon request from
    Interaction. The signal and axes are stored in Interaction. See
    `self.update` for more information.

    """

    def __init__(self, plot,
                 dB_time=False, dB_freq=True,              # dB properties
                 log_prefix_time=20, log_prefix_freq=20,
                 log_reference=1,                          # same for time/freq
                 xscale='log', yscale='linear',            # axis scaling
                 deg=False, unwrap=False,                  # phase properties
                 unit_time='s',                            # time axis unit
                 unit_gd='s',                              # group delay unit
                 window='hann', window_length=1014,        # spectrogram
                 window_overlap_fct=.5,
                 colorbar=True,
                 orientation='vertical', indices=None,     # 2D plots
                 method='pcolormesh',
                 mode='real', side='right'):               # complex audio data

        # set plot type
        self._plot_type = ['line', '2d']
        if plot == "spectrogram" or plot.endswith("_2d"):
            self._plot_type = np.roll(self._plot_type, -1)

        # store input
        self.dB_time = dB_time
        self.dB_freq = dB_freq
        self.log_prefix_time = log_prefix_time
        self.log_prefix_freq = log_prefix_freq
        self.log_reference = log_reference
        self.xscale = xscale
        self.yscale = yscale
        self.deg = deg
        self.unwrap = unwrap
        self.unit_time = unit_time
        self.unit_gd = unit_gd
        self.window = window
        self.window_length = window_length
        self.window_overlap_fct = window_overlap_fct
        self.colorbar = colorbar
        self.orientation = orientation
        self.indices = indices
        self.method = method
        self.mode = mode
        self.side = side

        # set axis types based on `plot`
        self.update(plot)

    def update(self, plot):
        """Set plot type and axis types based on plot.

        A plot can have two or three axis. All plots have x- and y-axis. Some
        plots also have a colormap (cm, which we see as an axis here). Each
        axis can have one or multiple display options, e.g., a log or linear
        frequency axis. These options are set by this function using four
        variables:

        self._*_type : None, list
            The axis type as defined in `get_new_axis_limits`
        self._*_param : str, only if `len(self._*_type) > 1`
            The name of the plot parameter that changes if `self._*_type`
            changes
        self._*_values : str, only if `len(self._*_type) > 1`
            The values of `self._*_param`. Must have the same length as
            `self._*_type`
        self._*_id : int, only if `self._*_type is not None`
            An id that sets the current state of `self._*_type`

        * can be 'x', 'y', or 'cm'.

        Additional parameters that are set:

        self._cycler_type : 'line', 'signal', None
            determines in which way `Cycle` cycles through the channels.
            'line'   - cycling is done by toggling line visibility
                       (e.g. for pyfar.plot.line.time)
            'signal' - cycling is done by re-calling the plot function with a
                       signal slice (e.g. for pyfar.plot.line.spectrogram)
            None     - cycling is not possible
        self._plot : str
            name of the plot

        Parameters
        ----------
        plot : str
            Defines the plot by module.plot_function, e.g., 'freq'

        """

        # strip "2d" from plot name
        self._plot = plot[:-3] if plot.endswith("_2d") else plot
        self.plot = plot

        # set the axis, color map, and cycle, parameter for each plot
        if plot == 'time':
            # x-axis
            self._x_type = ['other', 'other', 'other', 'other', 'other']
            self._x_param = 'unit_time'
            self._x_values = ['s', 'ms', 'mus', 'samples', 'auto']
            self._x_id = self._x_values.index(getattr(self, self._x_param))
            # y-axis
            self._y_type = ['other', 'dB']
            self._y_param = 'dB_time'
            self._y_values = [False, True]
            self._y_id = self._y_values.index(getattr(self, self._y_param))
            # color map
            self._cm_type = None
            self._cm_id = None
            # mode
            self._mode_param = 'mode'
            self._mode_values = ['real', 'imag', 'abs']
            self._mode_id = self._mode_values.index(
                getattr(self, self._mode_param))
            # side
            self._side_param = None
            # cycler type
            self._cycler_type = 'line'

        elif plot == 'time_2d':
            # x-axis
            self._x_type = ['other']
            self._x_id = 0
            self._x_param = None
            self._x_values = None
            # y-axis
            self._y_type = ['other', 'other', 'other', 'other', 'other']
            self._y_param = 'unit_time'
            self._y_values = ['s', 'ms', 'mus', 'samples', 'auto']
            self._y_id = self._y_values.index(getattr(self, self._y_param))
            # color map
            self._cm_type = ['other', 'dB']
            self._cm_param = 'dB_time'
            self._cm_values = [False, True]
            self._cm_id = self._cm_values.index(getattr(self, self._cm_param))
            # mode
            self._mode_param = 'mode'
            self._mode_values = ['real', 'imag', 'abs']
            self._mode_id = self._mode_values.index(
                getattr(self, self._mode_param))
            # side
            self._side_param = None
            # cycler type
            self._cycler_type = None

        elif plot == 'freq':
            # x-axis
            self._x_type = ['freq', 'other']
            self._x_param = 'xscale'
            self._x_values = ['log', 'linear']
            self._x_id = self._x_values.index(getattr(self, self._x_param))
            # y-axis
            self._y_type = ['dB', 'other']
            self._y_param = 'dB_freq'
            self._y_values = [True, False]
            self._y_id = self._y_values.index(getattr(self, self._y_param))
            # color map
            self._cm_type = None
            self._cm_id = None
            # mode
            self._mode_param = None
            # side
            self._side_param = 'side'
            self._side_values = ['left', 'right']
            self._side_id = self._side_values.index(
                getattr(self, self._side_param))
            # cycler type
            self._cycler_type = 'line'

        elif plot == 'freq_2d':
            # x-axis
            self._x_type = ['other']
            self._x_id = 0
            self._x_param = None
            self._x_values = None
            # y-axis
            self._y_type = ['freq', 'other']
            self._y_param = 'xscale'
            self._y_values = ['log', 'linear']
            self._y_id = self._y_values.index(getattr(self, self._y_param))
            # color map
            self._cm_type = ['other', 'dB']
            self._cm_param = 'dB_freq'
            self._cm_values = [False, True]
            self._cm_id = self._cm_values.index(getattr(self, self._cm_param))
            # mode
            self._mode_param = None
            # side
            self._side_param = 'side'
            self._side_values = ['left', 'right']
            self._side_id = self._side_values.index(
                getattr(self, self._side_param))
            # cycler type
            self._cycler_type = None

        elif plot == 'phase':
            # x-axis
            self._x_type = ['freq', 'other']
            self._x_param = 'xscale'
            self._x_values = ['log', 'linear']
            self._x_id = self._x_values.index(getattr(self, self._x_param))
            # y-axis
            self._y_type = ['other', 'other', 'other']
            self._y_id = 0
            self._y_param = 'unwrap'
            self._y_values = [True, False, "360"]
            self._y_id = self._y_values.index(getattr(self, self._y_param))
            # color map
            self._cm_type = None
            self._cm_id = None
            # mode
            self._mode_param = None
            # side
            self._side_param = 'side'
            self._side_values = ['left', 'right']
            self._side_id = self._side_values.index(
                getattr(self, self._side_param))
            # cycler type
            self._cycler_type = 'line'

        elif plot == 'phase_2d':
            # x-axis
            self._x_type = ['other']
            self._x_id = 0
            self._x_param = None
            self._x_values = None
            # y-axis
            self._y_type = ['freq', 'other']
            self._y_param = 'xscale'
            self._y_values = ['log', 'linear']
            self._y_id = self._y_values.index(getattr(self, self._y_param))
            # color map
            self._cm_type = ['other', 'other', 'other']
            self._cm_id = 0
            self._cm_param = 'unwrap'
            self._cm_values = [True, False, "360"]
            self._cm_id = self._cm_values.index(getattr(self, self._cm_param))
            # mode
            self._mode_param = None
            # side
            self._side_param = 'side'
            self._side_values = ['left', 'right']
            self._side_id = self._side_values.index(
                getattr(self, self._side_param))
            # cycler type
            self._cycler_type = None

        elif plot == 'group_delay':
            # x-axis
            self._x_type = ['freq', 'other']
            self._x_param = 'xscale'
            self._x_values = ['log', 'linear']
            self._x_id = self._x_values.index(getattr(self, self._x_param))
            # y-axis
            self._y_type = ['other', 'other', 'other', 'other', 'other']
            self._y_param = 'unit_gd'
            self._y_values = ['s', 'ms', 'mus', 'samples', 'auto']
            self._y_id = self._y_values.index(getattr(self, self._y_param))
            # color map
            self._cm_type = None
            self._cm_id = None
            # mode
            self._mode_param = None
            # side
            self._side_param = 'side'
            self._side_values = ['left', 'right']
            self._side_id = self._side_values.index(
                getattr(self, self._side_param))
            # cycler type
            self._cycler_type = 'line'

        elif plot == 'group_delay_2d':
            # x-axis
            self._x_type = ['other']
            self._x_id = 0
            self._x_param = None
            self._x_values = None
            # y-axis
            self._y_type = ['freq', 'other']
            self._y_param = 'xscale'
            self._y_values = ['log', 'linear']
            self._y_id = self._y_values.index(getattr(self, self._y_param))
            # color map
            self._cm_type = ['other', 'other', 'other', 'other', 'other']
            self._cm_param = 'unit_gd'
            self._cm_values = ['s', 'ms', 'mus', 'samples', 'auto']
            self._cm_id = self._cm_values.index(getattr(self, self._cm_param))
            # mode
            self._mode_param = None
            # side
            self._side_param = 'side'
            self._side_values = ['left', 'right']
            self._side_id = self._side_values.index(
                getattr(self, self._side_param))
            # cycler type
            self._cycler_type = None

        elif plot == 'spectrogram':
            # x-axis
            self._x_type = ['other']
            self._x_id = 0
            # y-axis
            self._y_type = ['freq', 'other']
            self._y_param = 'yscale'
            self._y_values = ['log', 'linear']
            self._y_id = self._y_values.index(getattr(self, self._y_param))
            # color map
            self._cm_type = ['dB', 'other']
            self._cm_param = 'dB_freq'
            self._cm_values = [True, False]
            self._cm_id = self._cm_values.index(getattr(self, self._cm_param))
            # mode
            self._mode_param = None
            # side
            self._side_param = 'side'
            self._side_values = ['left', 'right']
            self._side_id = self._side_values.index(
                getattr(self, self._side_param))
            # cycler type
            self._cycler_type = 'signal'

        elif plot == 'time_freq':
            # same as time
            # (currently interaction uses only the axis of the top plot)
            self.update("time")
            self._plot = "time_freq"
            return

        elif plot == 'time_freq_2d':
            # same as time_2d
            # (currently interaction uses only the axis of the top plot)
            self.update("time_2d")
            self._plot = "time_freq"
            return

        elif plot == 'freq_phase':
            # same as freq
            # (currently interaction uses only the axis of the top plot)
            self.update("freq")
            self._plot = "freq_phase"
            return

        elif plot == 'freq_phase_2d':
            # same as freq_2d
            # (currently interaction uses only the axis of the top plot)
            self.update("freq_2d")
            self._plot = "freq_phase"
            return

        elif plot == 'freq_group_delay':
            # same as freq
            # (currently interaction uses only the axis of the top plot)
            self.update("freq")
            self._plot = "freq_group_delay"
            return

        elif plot == 'freq_group_delay_2d':
            # same as freq_2d
            # (currently interaction uses only the axis of the top plot)
            self.update("freq_2d")
            self._plot = "freq_group_delay"
            return

        else:
            raise ValueError(f"{plot} not known.")

        # toggle plot parameter (switch x and y axis)
        if self.orientation == "horizontal" and self.plot_type == "2d":
            for attr in ["type", "id", "param", "values"]:
                tmp = getattr(self, f"_x_{attr}")
                setattr(self, f"_x_{attr}", getattr(self, f"_y_{attr}"))
                setattr(self, f"_y_{attr}", tmp)

    def toggle_x(self):
        """Toggle the x-axis type.

        For example toggle between lin and log frequency axis.
        """
        changed = False
        if self.x_type is not None:
            if len(self._x_type) > 1:
                self._x_id = (self._x_id + 1) % len(self._x_type)
                setattr(self, self._x_param, self._x_values[self._x_id])
                changed = True

        return changed

    def toggle_y(self):
        """Toggle the y-axis type.

        For example toggle between showing lin and log time signals.
        """
        changed = False
        if self.y_type is not None:
            if len(self._y_type) > 1:
                self._y_id = (self._y_id + 1) % len(self._y_type)
                setattr(self, self._y_param, self._y_values[self._y_id])
                changed = True

        return changed

    def toggle_colormap(self):
        """Toggle the color map type.

        For example toggle between showing lin and log magnitude.
        """
        changed = False
        if self.cm_type is not None:
            if len(self._cm_type) > 1:
                self._cm_id = (self._cm_id + 1) % len(self._cm_type)
                setattr(self, self._cm_param, self._cm_values[self._cm_id])
                changed = True

        return changed

    def toggle_orientation(self):
        """Toggle the orientation of 2D plots."""
        self.orientation = "horizontal" if self.orientation == "vertical" \
            else "vertical"

    def cycle_plot_types(self):
        """Cycle the plot types."""
        self._plot_type = np.roll(self._plot_type, -1)

    def toggle_mode(self):
        """Toggle mode of time plots: show real, imag or abs time data."""
        changed = False
        if self._mode_param is not None:
            self._mode_id = (self._mode_id + 1) % len(self._mode_values)
            setattr(self, self._mode_param, self._mode_values[self._mode_id])
            changed = True

        return changed

    def toggle_side(self):
        """Toggle mode of time plots: show real, imag or abs time data."""
        changed = False
        if self._side_param is not None:
            self._side_id = (self._side_id + 1) % len(self._side_values)
            setattr(self, self._side_param, self._side_values[self._side_id])
            changed = True

        return changed

    @property
    def plot_type(self):
<<<<<<< HEAD
        """Return current the plot type."""
=======
        """Return the current plot type."""
>>>>>>> 64a90ebc
        return self._plot_type[0]

    @property
    def x_type(self):
        """Return x-axis type."""
        x_type = self._x_type[self._x_id] if self._x_type is not None else None
        return x_type

    @property
    def y_type(self):
        """Return y-axis type."""
        y_type = self._y_type[self._y_id] if self._y_type is not None else None
        return y_type

    @property
    def cm_type(self):
        """Return color map type."""
        cm_type = self._cm_type[self._cm_id] if self._cm_type is not None \
            else None
        return cm_type


class Interaction(object):
    """Change the plot and plot parameters based on keyboard shortcuts.

    Actions:
    Toggle between plots; move or zoom axis or color map; toggle axis types;
    cycle channels.
    """

    def __init__(self, signal, axes, colorbars, style, plot_parameter,
                 **kwargs):
        """
        Change the plot and plot parameters based on keyboard shortcuts.

        Parameters
        ----------
        signal : Signal
            audio data
        axes : Matplotlib axes, array like
            axes objects of all axes in the plot holding data
        colorbars : Matplotlib colorbar, array like
            all colorbar objects in the plot
        style : str
            ``light`` or ``dark`` to use the pyfar plot styles or a plot style
            from :py:data:`matplotlib.style.available`. Pass a dictionary
            to set specific plot parameters, for example
            ``style = {'axes.facecolor':'black'}``. Pass an empty dictionary
            ``style = {}`` to use the currently active plotstyle. The default
            is ``light``.
        plot_parameter : PlotParameter
            An object of the PlotParameter class
        kwargs : arguments, optional
            **kwargs are passed to the plot functions.
        """

        # save input arguments
        self.cshape = signal.cshape
        self.signal = signal.flatten()
        self.ax = axes[0] if isinstance(axes, (list, np.ndarray)) else axes
        self.all_axes = axes
        self.all_bars = colorbars
        self.figure = self.ax.figure
        self.style = style
        self.params = plot_parameter
        if self.params.plot_type == "line":
            self.kwargs_line = kwargs
            self.kwargs_2d = {}
        if self.params.plot_type == "2d":
            self.kwargs_line = {}
            self.kwargs_2d = kwargs

        # store last key event (done in self.select_action)
        self.event = None

        # initialize cycler
        self.cycler = Cycle(self.cshape)

        # initialize visibility
        self.all_visible = True

        # set initial value for text object showing the channel number
        self.txt = None

        # get keyboard shortcuts
        self.keys = utils.shortcuts(False)
        # get control shortcuts (we don't need the 'info' field here)
        self.ctr = self.keys["controls"]
        for ctr in self.ctr:
            self.ctr[ctr] = self.ctr[ctr]["key"]
        # get plot shortcuts (we don't need the 'info' field here)
        self.plot = self.keys["plots"]
        for plot in self.plot:
            self.plot[plot] = self.plot[plot]["key"]

        # connect to Matplotlib
        self.connect()

    def select_action(self, event):
        """
        Select what to do based on the keyboard event.

        Parameters
        ----------
        event : mpl_connect event
            class that contains the action, e.g., the pressed key as a string
        """

        ctr = self.ctr
        self.event = event

        # toggle plot
        toggle_plot = False
        for plot in self.plot:
            if event.key in self.plot[plot]:
                toggle_plot = True
                break

        if toggle_plot:

            self.toggle_plot(event)

        # toggle plot type
        elif event.key in ctr["cycle_plot_types"]:

            # no toggling for spectrogram
            if self.params._plot == "spectrogram":
                return
            # no toggling if signal has less than 2 channels
            if np.prod(self.signal.cshape) < 2 \
                    and self.params.plot_type == "line":
                return

            # cycle the plot type
            self.params.cycle_plot_types()
            # emulate key event and toggle plot
            event_emu = EventEmu(self.plot[self.params._plot][0])
            self.toggle_plot(event_emu)

        # toggle orientation
        elif event.key in ctr["toggle_orientation"] \
                and self.params.plot_type == "2d":

            # toggle the orientation
            self.params.toggle_orientation()
            # emulate key event and toggle plot
            event_emu = EventEmu(self.plot[self.params._plot][0])
            self.toggle_plot(event_emu)

        # x-axis move/zoom
        elif event.key in ctr["move_left"] + ctr["move_right"] + \
                ctr["zoom_x_in"] + ctr["zoom_x_out"]:
            self.move_and_zoom(event, 'x')

        # y-axis move/zoom
        elif event.key in ctr["move_up"] + ctr["move_down"] + \
                ctr["zoom_y_in"] + ctr["zoom_y_out"]:
            self.move_and_zoom(event, 'y')

        # color map move/zoom
        elif event.key in ctr["move_cm_up"] + ctr["move_cm_down"] + \
                ctr["zoom_cm_in"] + ctr["zoom_cm_out"]:
            self.move_and_zoom(event, 'cm')

        # x-axis toggle
        elif event.key in ctr["toggle_x"]:
            changed = self.params.toggle_x()
            if changed:
                self.toggle_plot(EventEmu(self.plot[self.params._plot]))

        # y-axis toggle
        elif event.key in ctr["toggle_y"]:
            changed = self.params.toggle_y()
            if changed:
                self.toggle_plot(EventEmu(self.plot[self.params._plot]))

        # toggle display of complex audio data
        elif event.key in ctr["toggle_mode"]:

            # return if all frequencies are >= 0
            if (type(self.signal) is pf.FrequencyData and
                    np.all(self.signal.frequencies >= 0)):
                return
            # return if Signal or TimeData is not complex
            elif type(self.signal) is not pf.FrequencyData and \
                    not self.signal.complex:
                return

            # perform action for time plots
            if self.params.plot.startswith('time'):
                self.params.toggle_mode()
                self.toggle_plot(EventEmu(self.plot[self.params._plot]))

            # perform action for frequency plots
            if self.params.plot.startswith(
                    ('freq', 'phase', 'group', 'spectrogram')):
                self.params.toggle_side()
                self.toggle_plot(EventEmu(self.plot[self.params._plot]))

        # color map toggle
        elif event.key in ctr["toggle_cm"]:
            changed = self.params.toggle_colormap()
            if changed:
                self.toggle_plot(EventEmu(self.plot[self.params._plot]))

        # toggle line visibility
        elif event.key in ctr["toggle_all"]:
            if self.params._cycler_type == 'line' \
                    and self.cycler.n_channels > 1:
                self.toggle_all_lines()

        # cycle channels
        elif event.key in ctr["next"] + ctr["prev"]:
            if self.cycler.n_channels > 1:
                self.cycle(event)

        # clear/write channel info
        if not self.all_visible or self.params._cycler_type == 'signal':
            self.write_current_channel_text()
        else:
            self.delete_current_channel_text()

    def toggle_plot(self, event):
        """Toggle between plot types."""

        plot = self.plot
        prm = self.params

        # cases that are not allowed
        # spectrogram plot if signal has less samples than the window length
        if event.key in plot['spectrogram'] \
                and self.signal.n_samples < prm.window_length:
            return

        # prepare for toggling
        with plt.style.context(utils.plotstyle(self.style)):
            self.figure.clear()
            # This saves the axis used for interaction
            self.ax = None
            # This saves all axes and colorbars
            self.all_axes = None
            self.all_bars = None

            # Toggle:
            # 1. select plot
            # 2. select plot_type
            # 3. update self.params (PlotParameter instance)
            # 4. plot and update all current axes and colorbars (None by
            #    default) and self.ax (axes used for interaction)
            if event.key in plot['time']:
                if self.params.plot_type == "line":
                    self.params.update('time')
                    self.all_axes = self.ax = _line._time(
                        self.signal, prm.dB_time, prm.log_prefix_time,
                        prm.log_reference, prm.unit_time, self.ax,
                        mode=prm.mode, **self.kwargs_line)
                elif self.params.plot_type == "2d":
                    self.params.update('time_2d')
                    self.all_axes, _, self.all_bars = _two_d._time_2d(
                        self.signal, prm.dB_time, prm.log_prefix_time,
                        prm.log_reference, prm.unit_time, prm.indices,
                        prm.orientation, prm.method, prm.colorbar,
                        self.ax, mode=prm.mode, **self.kwargs_2d)
                    self.ax = self.all_axes

            elif event.key in plot['freq']:
                if self.params.plot_type == "line":
                    self.params.update('freq')
                    self.all_axes = self.ax = _line._freq(
                        self.signal, prm.dB_freq, prm.log_prefix_freq,
                        prm.log_reference, prm.xscale, self.ax, side=prm.side,
                        **self.kwargs_line)
                elif self.params.plot_type == "2d":
                    self.params.update('freq_2d')
                    self.all_axes, _, self.all_bars = _two_d._freq_2d(
                        self.signal, prm.dB_freq, prm.log_prefix_freq,
                        prm.log_reference, prm.xscale, prm.indices,
                        prm.orientation, prm.method, prm.colorbar,
                        self.ax, side=prm.side, **self.kwargs_2d)
                    self.ax = self.all_axes

            elif event.key in plot['phase']:
                if self.params.plot_type == "line":
                    self.params.update('phase')
                    self.all_axes = self.ax = _line._phase(
                        self.signal, prm.deg, prm.unwrap, prm.xscale,
                        self.ax, side=prm.side, **self.kwargs_line)
                if self.params.plot_type == "2d":
                    self.params.update('phase_2d')
                    self.all_axes, _, self.all_bars = _two_d._phase_2d(
                        self.signal, prm.deg, prm.unwrap, prm.xscale,
                        prm.indices, prm.orientation, prm.method,
                        prm.colorbar, self.ax, side=prm.side, **self.kwargs_2d)
                    self.ax = self.all_axes

            elif event.key in plot['group_delay']:
                if self.params.plot_type == "line":
                    self.params.update('group_delay')
                    self.all_axes = self.ax = _line._group_delay(
                        self.signal, prm.unit_gd, prm.xscale, self.ax,
                        side=prm.side, **self.kwargs_line)
                if self.params.plot_type == "2d":
                    self.params.update('group_delay_2d')
                    self.all_axes, _, self.all_bars = _two_d._group_delay_2d(
                        self.signal, prm.unit_gd, prm.xscale, prm.indices,
                        prm.orientation, prm.method, prm.colorbar,
                        self.ax, side=prm.side, **self.kwargs_2d)
                    self.ax = self.all_axes

            elif event.key in plot['spectrogram']:
                self.params.update('spectrogram')
                self.all_axes, _, self.all_bars = _two_d._spectrogram(
                    self.signal[self.cycler.index], prm.dB_freq,
                    prm.log_prefix_freq, prm.log_reference, prm.yscale,
                    prm.unit_time, prm.window, prm.window_length,
                    prm.window_overlap_fct, prm.colorbar, self.ax, prm.side,
                    **self.kwargs_2d)
                self.ax = self.all_axes

            elif event.key in plot['time_freq']:
                if self.params.plot_type == "line":
                    self.params.update('time_freq')
                    self.all_axes = _line._time_freq(
                        self.signal, prm.dB_time, prm.dB_freq,
                        prm.log_prefix_time, prm.log_prefix_freq,
                        prm.log_reference, prm.xscale, prm.unit_time, self.ax,
                        mode=prm.mode, side=prm.side, **self.kwargs_line)
                    self.ax = self.all_axes[0]
                elif self.params.plot_type == "2d":
                    self.params.update('time_freq_2d')
                    self.all_axes, _, self.all_bars = _two_d._time_freq_2d(
                        self.signal, prm.dB_time, prm.dB_freq,
                        prm.log_prefix_time, prm.log_prefix_freq,
                        prm.log_reference, prm.xscale, prm.unit_time,
                        prm.indices, prm.orientation, prm.method,
                        prm.colorbar, self.ax, mode=prm.mode, side=prm.side,
                        **self.kwargs_2d)
                    self.ax = self.all_axes[0]

            elif event.key in plot['freq_phase']:
                if self.params.plot_type == "line":
                    self.params.update('freq_phase')
                    self.all_axes = _line._freq_phase(
                        self.signal, prm.dB_freq, prm.log_prefix_freq,
                        prm.log_reference, prm.xscale, prm.deg, prm.unwrap,
                        self.ax, side=prm.side, **self.kwargs_line)
                    self.ax = self.all_axes[0]
                elif self.params.plot_type == "2d":
                    self.params.update('freq_phase_2d')
                    self.all_axes, _, self.all_bars = _two_d._freq_phase_2d(
                        self.signal, prm.dB_freq, prm.log_prefix_freq,
                        prm.log_reference, prm.xscale, prm.deg, prm.unwrap,
                        prm.indices, prm.orientation, prm.method,
                        prm.colorbar, self.ax, side=prm.side, **self.kwargs_2d)
                    self.ax = self.all_axes[0]

            elif event.key in plot['freq_group_delay']:
                if self.params.plot_type == "line":
                    self.params.update('freq_group_delay')
                    self.all_axes = _line._freq_group_delay(
                        self.signal, prm.dB_freq, prm.log_prefix_freq,
                        prm.log_reference, prm.unit_gd, prm.xscale,
                        self.ax, side=prm.side, **self.kwargs_line)
                    self.ax = self.all_axes[0]
                if self.params.plot_type == "2d":
                    self.params.update('freq_group_delay_2d')
                    self.all_axes, _, self.all_bars = \
                        _two_d._freq_group_delay_2d(
                            self.signal, prm.dB_freq, prm.log_prefix_freq,
                            prm.log_reference, prm.unit_gd, prm.xscale,
                            prm.indices, prm.orientation, prm.method,
                            prm.colorbar, self.ax, side=prm.side,
                            **self.kwargs_2d)
                    self.ax = self.all_axes[0]

            # update figure
            if self.params._cycler_type == 'line':
                if not self.all_visible:
                    self.cycle(EventEmu('redraw'))
                else:
                    self.draw_canvas()
            else:
                self.draw_canvas()

    def move_and_zoom(self, event, axis):
        """
        Get parameters for moving/zoom and call apply_move_and_zoom().
        See apply_move_and_zoom for more parameter description.
        """

        ctr = self.ctr
        getter = None

        # move/zoom x-axis
        if axis == "x":

            if self.params.x_type is None:
                return

            getter = self.ax.get_xlim
            setter = self.ax.set_xlim
            axis_type = self.params.x_type
            if event.key in ctr["move_left"] + ctr["move_right"]:
                operation = "move"
            else:
                operation = "zoom"
            if event.key in ctr["move_right"] + ctr["zoom_x_in"]:
                direction = "increase"
            else:
                direction = "decrease"

        # move/zoom y-axis
        elif axis == "y":

            if self.params.y_type is None:
                return

            getter = self.ax.get_ylim
            setter = self.ax.set_ylim
            axis_type = self.params.y_type
            if event.key in ctr["move_up"] + ctr["move_down"]:
                operation = "move"
            else:
                operation = "zoom"
            if event.key in ctr["move_up"] + ctr["zoom_y_in"]:
                direction = "increase"
            else:
                direction = "decrease"

        # move/zoom colorbar
        elif axis == "cm":

            if self.params.cm_type is None:
                return

            qm = _utils._get_quad_mesh_from_axis(self.ax)

            getter = qm.get_clim
            setter = qm.set_clim
            axis_type = self.params.cm_type
            if event.key in ctr["move_cm_up"] + ctr["move_cm_down"]:
                operation = "move"
            else:
                operation = "zoom"
            if event.key in ctr["move_cm_up"] + ctr["zoom_cm_in"]:
                direction = "increase"
            else:
                direction = "decrease"

        if getter is not None:
            # get the new axis limits
            current_limits = np.asarray(getter())
            new_limits = get_new_axis_limits(
                current_limits, axis_type, operation, direction)

            # apply the new axis limits
            setter(new_limits[0], new_limits[1])
            self.draw_canvas()

    def toggle_all_lines(self):
        if self.all_visible:
            for i in range(len(self.ax.lines)):
                self.ax.lines[i].set_visible(False)
            self.ax.lines[self.cycler.index].set_visible(True)
            self.all_visible = False
        else:
            for i in range(len(self.ax.lines)):
                self.ax.lines[i].set_visible(True)
            self.all_visible = True

        self.draw_canvas()

    def cycle(self, event):
        if self.params._cycler_type == 'line':
            self.cycle_lines(event)
        elif self.params._cycler_type == 'signal':
            self.cycle_signals(event)

    def cycle_lines(self, event):
        # set visible lines invisible
        if self.all_visible or event.key == 'redraw':
            for i in range(len(self.ax.lines)):
                self.ax.lines[i].set_visible(False)
        else:
            self.ax.lines[self.cycler.index].set_visible(False)

        # cycle
        if event.key in self.ctr["next"]:
            self.cycler.increase_index()
        elif event.key in self.ctr["prev"]:
            self.cycler.decrease_index()

        # set current line visible
        self.ax.lines[self.cycler.index].set_visible(True)
        self.all_visible = False
        self.draw_canvas()

    def cycle_signals(self, event):
        # cycle index
        if event.key in self.ctr["next"]:
            self.cycler.increase_index()
        elif event.key in self.ctr["prev"]:
            self.cycler.decrease_index()

        # re-plot
        self.all_visible = False
        self.toggle_plot(EventEmu(self.plot['spectrogram']))

    def write_current_channel_text(self):

        # clear old text
        self.delete_current_channel_text()

        # position for new text (relative to axis)
        x_pos = .98
        y_pos = .02

        # write new text
        with plt.style.context(utils.plotstyle(self.style)):
            bbox = {
                'boxstyle': "round",
                'fc': mpl.rcParams["axes.facecolor"],
                'ec': mpl.rcParams["axes.facecolor"],
                'alpha': .5,
                }

            self.txt = self.ax.text(
                x_pos, y_pos, f'Ch. {self.cycler.current_channel}',
                horizontalalignment='right', verticalalignment='baseline',
                bbox=bbox, transform=self.ax.transAxes)

            self.draw_canvas()

    def delete_current_channel_text(self):
        if self.txt is not None:
            self.txt.remove()
            self.txt = None
            self.draw_canvas()

    def draw_canvas(self):
        with plt.style.context(utils.plotstyle(self.style)):
            self.figure.canvas.draw()

    def connect(self):
        """Connect to Matplotlib figure."""
        self.figure.AxisModifier = self
        self.mpl_id = self.figure.canvas.mpl_connect(
            'key_press_event', self.select_action)

    def disconnect(self):
        """Disconnect from Matplotlib figure."""
        self.figure.canvas.mpl_disconnect(self.mpl_id)


def get_new_axis_limits(limits, axis_type, operation, direction, amount=.1):
    """
    Get new limits for plot axis.

    Parameters
    ----------
    limits : array like
        array like of length two with the current lower and upper axis limits.
    axis_type : 'freq', 'dB', 'other'
        String that sets constraints on how axis/colormaps are moved and
        zoomed
        'freq' : zoom and move is applied according to the ratios of the
                    lower to upper axis limit, i.e., the change is smaller
                    on the lower limit.
        'dB' : Only the lower axis limit is changed when zooming.
        'other' : move and zoom without constraints
    operation : 'move', 'zoom'
        'move' to shift the section of the axis or colormap to the
        left/right (if setter_function is an x-axis)or up/down (if setter
        function is a y-axis or colorbar). 'zoom' to zoom in our out.
    direction : 'increase', 'decrease'
        'increase' to move up/right or zoom in. 'decrease' to move
        down/left or zoom out.
    amount : number
        amount to move or zoom in percent. E.g., `amount=.1` will move/zoom
        10 percent of the current axis/colormap range. The default is 0.1

    """

    # get the amount to be shifted
    dyn_range = np.diff(np.array(limits))
    shift = amount * dyn_range

    # distribute shift to the lower and upper bound of frequency axes
    if axis_type == 'freq':
        shift = np.array([limits[0] / limits[1] * shift,
                         (1 - limits[0] / limits[1]) * shift]).flatten()
    else:
        shift = np.tile(shift, 2)

    if operation == 'move':
        # reverse the sign
        if direction == 'decrease':
            shift *= -1

    elif operation == 'zoom':
        # reverse one sign for zooming in/out
        if direction == 'decrease':
            shift[0] *= -1
        else:
            shift[1] *= -1

        # dB axes only zoom at the lower end
        if axis_type == 'dB':
            shift = np.array([2 * shift[0], 0])
    else:
        raise ValueError(
            f"operation must be 'move' or 'zoom' but is {operation}")

    # get new limits
    new_limits = limits + shift

    return new_limits<|MERGE_RESOLUTION|>--- conflicted
+++ resolved
@@ -575,11 +575,7 @@
 
     @property
     def plot_type(self):
-<<<<<<< HEAD
-        """Return current the plot type."""
-=======
         """Return the current plot type."""
->>>>>>> 64a90ebc
         return self._plot_type[0]
 
     @property
