import numpy as np
from pyfar import Signal, TimeData, FrequencyData
import pyfar.dsp as dsp
from . import _utils
import warnings
from .ticker import (
    LogFormatterITAToolbox,
    LogLocatorITAToolbox,
    MultipleFractionLocator,
    MultipleFractionFormatter)
from matplotlib.ticker import NullFormatter


def _time_2d(signal, dB, log_prefix, log_reference, unit, indices,
             orientation, method, colorbar, ax, mode='real', **kwargs):

    # check input and prepare the figure, axis, and common parameters
    fig, ax, indices, kwargs = _utils._prepare_2d_plot(
        signal, (Signal, TimeData), 2, indices, method, ax, colorbar, **kwargs)
    _utils._check_time_unit(unit)

    # prepare input
    kwargs = _utils._return_default_colors_rgb(**kwargs)
    if dB:
        data = dsp.decibel(signal, 'time', log_prefix, log_reference)
        ymax = np.nanmax(data) + 10
        ymin = ymax - 100
    else:
        data = signal.time

    # get data defined in 'mode'
    data, y_label = _utils._assert_and_match_data_to_mode(data, signal, mode)

    data = data.T if orientation == "vertical" else data
    # auto detect the time unit
    if unit in [None, "auto"]:
        unit = _utils._time_auto_unit(signal.times[..., -1])
    # set the unit
    if unit == 'samples':
        times = np.arange(signal.n_samples)
    else:
        factor, unit = _utils._deal_time_units(unit)
        times = signal.times * factor

    # setup axis label and data
    axis = [ax[0].yaxis, ax[0].xaxis]
    ax_lim = [ax[0].set_ylim, ax[0].set_xlim]
    if orientation == "horizontal":
        axis = np.roll(axis, 1)
        ax_lim = np.roll(ax_lim, 1)

    axis[1].set_label_text("Indices")
    axis[0].set_label_text(f"Time in {unit}")
    ax_lim[0](times[0], times[-1])

    # color limits
    if dB and "vmin" not in kwargs:
        kwargs["vmin"] = ymin
    if dB and "vmax" not in kwargs:
        kwargs["vmax"] = ymax

    # plot data
    indices_x = indices if orientation == "vertical" else times
    indices_y = times if orientation == "vertical" else indices
    qm = _plot_2d(indices_x, indices_y, data, method, ax[0], **kwargs)

    # colorbar
    cb = _utils._add_colorbar(colorbar, fig, ax, qm,
                              f"{y_label} in dB" if dB else y_label)

    return ax[0], qm, cb


def _freq_2d(signal, dB, log_prefix, log_reference, freq_scale, indices,
             orientation, method, colorbar, ax, side='right', **kwargs):

    # check input and prepare the figure, axis, and common parameters
    fig, ax, indices, kwargs = _utils._prepare_2d_plot(
        signal, (Signal, FrequencyData), 2, indices, method, ax, colorbar,
        **kwargs)
    _utils._check_axis_scale(freq_scale)

    # prepare input
    kwargs = _utils._return_default_colors_rgb(**kwargs)
    if dB:
        data = dsp.decibel(signal, 'freq', log_prefix, log_reference)
        ymax = np.nanmax(data)
        ymin = ymax - 90
        ymax = ymax + 10
    else:
        data = np.abs(signal.freq)

    # get data according to side
    data, frequencies, xlabel = _utils._assert_and_match_data_to_side(data,
                                                                      signal,
                                                                      side)

    data = data.T if orientation == "vertical" else data
    # setup axis label and data
    axis = [ax[0].yaxis, ax[0].xaxis]
    ax_lim = [ax[0].set_ylim, ax[0].set_xlim]
    ax_scale = [ax[0].set_yscale, ax[0].set_xscale]
    if orientation == "horizontal":
        axis = np.roll(axis, 1)
        ax_lim = np.roll(ax_lim, 1)
        ax_scale = np.roll(ax_scale, 1)

    axis[1].set_label_text("Indices")
    axis[0].set_label_text(xlabel)
    ax_lim[0](_utils._lower_frequency_limit(signal), signal.frequencies[-1])

    ax_scale[0](freq_scale)
    if freq_scale == "log":
        axis[0].set_major_locator(LogLocatorITAToolbox())
        axis[0].set_minor_formatter(NullFormatter())
    axis[0].set_major_formatter(LogFormatterITAToolbox())

    # color limits
    if dB and "vmin" not in kwargs:
        kwargs["vmin"] = ymin
    if dB and "vmax" not in kwargs:
        kwargs["vmax"] = ymax

    # plot data
    indices_x = indices if orientation == "vertical" else frequencies
    indices_y = frequencies if orientation == "vertical" else indices
    qm = _plot_2d(indices_x, indices_y, data, method, ax[0], **kwargs)

    # colorbar
    cb = _utils._add_colorbar(colorbar, fig, ax, qm,
                              "Magnitude in dB" if dB else "Magnitude")

    return ax[0], qm, cb


def _phase_2d(signal, deg, unwrap, freq_scale, indices, orientation, method,
              colorbar, ax, side='right', **kwargs):

    # check input and prepare the figure, axis, and common parameters
    fig, ax, indices, kwargs = _utils._prepare_2d_plot(
        signal, (Signal, FrequencyData), 2, indices, method, ax, colorbar,
        **kwargs)
    _utils._check_axis_scale(freq_scale)

    # prepare input
    data = dsp.phase(signal, deg=deg, unwrap=unwrap)
    # get data according to side
    data, frequencies, xlabel = _utils._assert_and_match_data_to_side(data,
                                                                      signal,
                                                                      side)
    data = data.T if orientation == "vertical" else data

    # setup axis label and data
    axis = [ax[0].yaxis, ax[0].xaxis]
    ax_lim = [ax[0].set_ylim, ax[0].set_xlim]
    ax_scale = [ax[0].set_yscale, ax[0].set_xscale]
    if orientation == "horizontal":
        axis = np.roll(axis, 1)
        ax_lim = np.roll(ax_lim, 1)
        ax_scale = np.roll(ax_scale, 1)

    axis[1].set_label_text("Indices")
    axis[0].set_label_text(xlabel)
    ax_lim[0](_utils._lower_frequency_limit(signal), signal.frequencies[-1])

    # color limits
    phase_margin = 5 if deg else np.radians(5)
    if "vmin" not in kwargs:
        kwargs["vmin"] = np.nanmin(data) - phase_margin
    if "vmax" not in kwargs:
        kwargs["vmax"] = np.nanmax(data) + phase_margin

    # plot data
    indices_x = indices if orientation == "vertical" else frequencies
    indices_y = frequencies if orientation == "vertical" else indices
    qm = _plot_2d(indices_x, indices_y, data, method, ax[0], **kwargs)

    ax_scale[0](freq_scale)
    if freq_scale == "log":
        axis[0].set_major_locator(LogLocatorITAToolbox())
        axis[0].set_minor_formatter(NullFormatter())
    axis[0].set_major_formatter(LogFormatterITAToolbox())

    # colorbar
    cb = _utils._add_colorbar(colorbar, fig, ax, qm,
                              _utils._phase_label(unwrap, deg))

    if colorbar and not deg and (not unwrap or unwrap == "360"):
        # nice tick formatting is not done for unwrap=True. In this case
        # it can create 1000 or more ticks.
        cb.locator = MultipleFractionLocator(np.pi, 2)
        cb.formatter = MultipleFractionFormatter(
            nominator=1, denominator=2, base=np.pi, base_str=r'\pi')
        cb.update_ticks()

    return ax[0], qm, cb


def _group_delay_2d(signal, unit, freq_scale, indices, orientation, method,
                    colorbar, ax, side='right', **kwargs):

    # check input and prepare the figure, axis, and common parameters
    fig, ax, indices, kwargs = _utils._prepare_2d_plot(
        signal, (Signal, ), 2, indices, method, ax, colorbar, **kwargs)
    _utils._check_axis_scale(freq_scale)

    # prepare input
    kwargs = _utils._return_default_colors_rgb(**kwargs)
    data = dsp.group_delay(signal)
    data = np.reshape(data, signal.freq.shape)

    # get data according to side
    data, frequencies, xlabel = _utils._assert_and_match_data_to_side(data,
                                                                      signal,
                                                                      side)

    data = data.T if orientation == "vertical" else data

    # auto detect the unit
    if unit is None:
        unit = _utils._time_auto_unit(
            np.nanmax(np.abs(data) / signal.sampling_rate))
    # set the unit
    if unit != "samples":
        factor, unit = _utils._deal_time_units(unit)
        data = data / signal.sampling_rate * factor

    # setup axis label and data
    axis = [ax[0].yaxis, ax[0].xaxis]
    ax_lim = [ax[0].set_ylim, ax[0].set_xlim]
    ax_scale = [ax[0].set_yscale, ax[0].set_xscale]
    if orientation == "horizontal":
        axis = np.roll(axis, 1)
        ax_lim = np.roll(ax_lim, 1)
        ax_scale = np.roll(ax_scale, 1)

    axis[1].set_label_text("Indices")
    axis[0].set_label_text(xlabel)
    ax_lim[0](_utils._lower_frequency_limit(signal), signal.frequencies[-1])

    ax_scale[0](freq_scale)
    if freq_scale == "log":
        axis[0].set_major_locator(LogLocatorITAToolbox())
        axis[0].set_minor_formatter(NullFormatter())
    axis[0].set_major_formatter(LogFormatterITAToolbox())

    # color limits
    if "vmin" not in kwargs:
        kwargs["vmin"] = .5 * np.nanmin(data)
    if "vmax" not in kwargs:
        kwargs["vmax"] = 1.5 * np.nanmax(data)

    # plot data
    indices_x = indices if orientation == "vertical" else frequencies
    indices_y = frequencies if orientation == "vertical" else indices
    qm = _plot_2d(indices_x, indices_y, data, method, ax[0], **kwargs)

    # colorbar
    cb = _utils._add_colorbar(colorbar, fig, ax, qm, f"Group delay in {unit}")

    return ax[0], qm, cb


def _time_freq_2d(signal, dB_time, dB_freq, log_prefix_time, log_prefix_freq,
                  log_reference, freq_scale, unit, indices, orientation,
                  method, colorbar, ax,  mode='real', side='right', **kwargs):
    """
    Plot the time signal and magnitude spectrum in a 2 by 1 subplot layout.
    """

    fig, ax = _utils._prepare_plot(ax, (2, 1))

    _, qm_0, cb_0 = _time_2d(
        signal, dB_time, log_prefix_time, log_reference, unit, indices,
        orientation, method, colorbar, ax[0], mode, **kwargs)
    _, qm_1, cb_1 = _freq_2d(
        signal, dB_freq, log_prefix_freq, log_reference, freq_scale, indices,
        orientation, method, colorbar, ax[1], side, **kwargs)
    fig.align_ylabels()

    return ax, [qm_0, qm_1], [cb_0, cb_1]


def _freq_phase_2d(signal, dB, log_prefix, log_reference, freq_scale, deg,
                   unwrap, indices, orientation, method, colorbar, ax,
                   side='right', **kwargs):
    """Plot the magnitude and phase spectrum in a 2 by 1 subplot layout."""

    fig, ax = _utils._prepare_plot(ax, (2, 1))

    _, qm_0, cb_0 = _freq_2d(signal, dB, log_prefix, log_reference, freq_scale,
                             indices, orientation, method, colorbar,
                             ax[0], side, **kwargs)
    _, qm_1, cb_1 = _phase_2d(signal, deg, unwrap, freq_scale, indices,
                              orientation, method, colorbar, ax[1],
                              side, **kwargs)
    ax[0].set_xlabel(None)
    fig.align_ylabels()

    return ax, [qm_0, qm_1], [cb_0, cb_1]


def _freq_group_delay_2d(
        signal, dB, log_prefix, log_reference, unit, freq_scale, indices,
        orientation, method, colorbar, ax, side='right', **kwargs):
    """
    Plot the magnitude and group delay spectrum in a 2 by 1 subplot layout.
    """

    fig, ax = _utils._prepare_plot(ax, (2, 1))

    _, qm_0, cb_0 = _freq_2d(signal, dB, log_prefix, log_reference, freq_scale,
                             indices, orientation, method, colorbar,
                             ax[0], side, **kwargs)
    _, qm_1, cb_1 = _group_delay_2d(
        signal, unit, freq_scale, indices, orientation, method,
        colorbar, ax[1], side, **kwargs)
    ax[0].set_xlabel(None)
    fig.align_ylabels()

    return ax, [qm_0, qm_1], [cb_0, cb_1]


def _spectrogram(signal, dB=True, log_prefix=None, log_reference=1,
                 freq_scale='linear', unit="s", window='hann',
                 window_length=1024, window_overlap_fct=0.5,
                 colorbar=True, ax=None, side='right', **kwargs):
    """Plot the magnitude spectrum versus time.

    See pyfar.line.spectogram for more information.

    Note: this function always returns only the axis of the actual plot
    together with the :py:class:`~matplotlib.collections.QuadMesh` and
    colorbar. It does not return an array of
    axes containing also the axis of the colorbar as the public function does.
    This makes  handling interactions easier. The axis of the colorbar is added
    in pyfar.line.spectrogram.
    """

    # check input
    # check input and prepare the figure and axis
    fig, ax, _, kwargs = _utils._prepare_2d_plot(
        signal, (Signal, ), 1, None, 'pcolormesh', ax, colorbar, **kwargs)
    _utils._check_time_unit(unit)
    _utils._check_axis_scale(freq_scale, 'y')

    if window_length > signal.n_samples:
        raise ValueError("window_length exceeds signal length")

    if np.prod(signal.cshape) > 1:
        warnings.warn(("Using only the first channel of "
                       f"{np.prod(signal.cshape)}-channel signal."))

    # take only the first channel of time data
    first_channel = tuple(np.zeros(len(signal.cshape), dtype='int'))

    # get spectrogram
    frequencies, times, spectrogram = dsp.spectrogram(
        signal[first_channel], window, window_length, window_overlap_fct)

<<<<<<< HEAD
    # adapt data according to side
    spectrogram, frequencies, ylabel = \
        _utils._assert_and_match_spectrogram_to_side(spectrogram, frequencies,
                                                     signal, side)
=======
    # squeeze dsp.spectrogram returns for correct plotting
    times = times.squeeze()
    frequencies = frequencies.squeeze()
    spectrogram = spectrogram.squeeze()
>>>>>>> a064cd51

    # get magnitude data in dB
    if dB:
        if log_prefix is None:
            log_prefix = _utils._log_prefix(signal)
        eps = np.finfo(float).eps
        spectrogram = log_prefix*np.log10(
            np.abs(spectrogram) / log_reference + eps)

    # auto detect the time unit
    if unit in [None, "auto"]:
        unit = _utils._time_auto_unit(times[..., -1])
    # set the unit
    if unit == 'samples':
        times *= signal.sampling_rate
    else:
        factor, unit = _utils._deal_time_units(unit)
        times = times * factor

    # plot the data
    ax[0].grid(False)
    qm = ax[0].pcolormesh(times, frequencies, spectrogram, **kwargs)

    # Adjust axes:
    ax[0].set_ylabel(ylabel)
    ax[0].set_xlabel(f'Time in {unit}')
    ax[0].set_xlim((times[0], times[-1]))
    ax[0].set_ylim((max(20, frequencies[1]), signal.sampling_rate/2))

    # color limits
    if dB:
        ymax = np.nanmax(spectrogram)
        ymin = ymax - 90
        ymax = ymax + 10
        qm.set_clim(ymin, ymax)

    # scales and ticks
    if freq_scale == 'log':
        ax[0].set_yscale('symlog')
        ax[0].yaxis.set_major_locator(LogLocatorITAToolbox())
        ax[0].yaxis.set_minor_formatter(NullFormatter())
    ax[0].yaxis.set_major_formatter(LogFormatterITAToolbox())
    ax[0].grid(ls='dotted', color='white')

    # colorbar
    cb = _utils._add_colorbar(colorbar, fig, ax, qm,
                              'Magnitude in dB' if dB else 'Magnitude')

    return ax[0], qm, cb


def _plot_2d(x, y, data, method, ax, **kwargs):
    # Choose method and plot
    if method == 'contourf':
        # adjust levels according to vmin and vmax
        if "vmin" in kwargs and "vmax" in kwargs:
            if "levels" not in kwargs:
                # Default: 11 levels
                kwargs["levels"] = np.linspace(
                    kwargs["vmin"], kwargs["vmax"], 11)
            elif isinstance(kwargs["levels"], int):
                kwargs["levels"] = np.linspace(
                    kwargs["vmin"], kwargs["vmax"], kwargs["levels"])
        qm = ax.contourf(x, y, data, **kwargs)
    else:
        ax.grid(False)
        qm = ax.pcolormesh(x, y, data, **kwargs)
    return qm<|MERGE_RESOLUTION|>--- conflicted
+++ resolved
@@ -358,17 +358,15 @@
     frequencies, times, spectrogram = dsp.spectrogram(
         signal[first_channel], window, window_length, window_overlap_fct)
 
-<<<<<<< HEAD
+    # squeeze dsp.spectrogram returns for correct plotting
+    times = times.squeeze()
+    frequencies = frequencies.squeeze()
+    spectrogram = spectrogram.squeeze()
+
     # adapt data according to side
     spectrogram, frequencies, ylabel = \
         _utils._assert_and_match_spectrogram_to_side(spectrogram, frequencies,
                                                      signal, side)
-=======
-    # squeeze dsp.spectrogram returns for correct plotting
-    times = times.squeeze()
-    frequencies = frequencies.squeeze()
-    spectrogram = spectrogram.squeeze()
->>>>>>> a064cd51
 
     # get magnitude data in dB
     if dB:
