import pytest
import numpy as np
import os.path
import sofar as sf
import pyfar as pf

from pyfar.samplings import SphericalVoronoi
from pyfar import Orientations
from pyfar import Coordinates
from pyfar import FrequencyData, TimeData
import pyfar.classes.filter as fo
import pyfar.signals

from pyfar.testing import stub_utils


@pytest.fixture
def sine_stub():
    """Sine signal stub.
    To be used in cases, when a dependence on the Signal class is prohibited,
    but a correct, fixed relation of the time signal and the spectrum is
    needed.

    Returns
    -------
    signal : Signal
        Stub of sine signal
    """
    frequency = 441
    sampling_rate = 44100
    n_samples = 10000
    fft_norm = 'rms'
    cshape = (1,)

    time, freq, frequency = stub_utils.sine_func(
        frequency, sampling_rate, n_samples, fft_norm, cshape)
    signal = stub_utils.signal_stub(
        time, freq, sampling_rate, fft_norm)

    return signal


@pytest.fixture
def sine_stub_complex():
    """Sine signal stub.
    To be used in cases, when a dependence on the Signal class is prohibited,
    but a correct, fixed relation of the time signal and the spectrum is
    needed.

    Returns
    -------
    signal : Signal
        Stub of sine signal
    """
    frequency = 441
    sampling_rate = 44100
    n_samples = 10000
    fft_norm = 'none'
    cshape = (1,)

    time, freq, frequency = stub_utils.sine_func(
        frequency, sampling_rate, n_samples, fft_norm, cshape)

    signal = stub_utils.signal_stub(
        time, freq, sampling_rate, fft_norm, complex=True)

    return signal


@pytest.fixture
def sine_stub_odd():
    """Sine signal stub, odd number of samples
    To be used in cases, when a dependence on the Signal class is prohibited,
    but a correct, fixed relation of the time signal and the spectrum is
    needed.

    Returns
    -------
    signal : Signal
        Stub of sine signal
    """
    frequency = 441
    sampling_rate = 44100
    n_samples = 9999
    fft_norm = 'rms'
    cshape = (1,)

    time, freq, frequency = stub_utils.sine_func(
        frequency, sampling_rate, n_samples, fft_norm, cshape)
    signal = stub_utils.signal_stub(
        time, freq, sampling_rate, fft_norm)

    return signal


@pytest.fixture
def impulse_stub():
    """Delta impulse signal stub.
    To be used in cases, when a dependence on the Signal class is prohibited,
    but a correct, fixed relation of the time signal and the spectrum is
    needed.

    Returns
    -------
    signal : Signal
        Stub of impulse signal
    """
    delay = 0
    sampling_rate = 44100
    n_samples = 10000
    fft_norm = 'none'
    cshape = (1,)

    time, freq = stub_utils.impulse_func(
        delay, n_samples, fft_norm, cshape)
    signal = stub_utils.signal_stub(
        time, freq, sampling_rate, fft_norm)

    return signal


@pytest.fixture
def noise_stub():
    """Gaussian white noise signal stub.
    To be used in cases, when a dependence on the Signal class is prohibited,
    but a correct, fixed relation of the time signal and the spectrum is
    needed.

    Returns
    -------
    signal : Signal
        Stub of noise signal
    """
    sigma = 1
    n_samples = int(1e5)
    cshape = (1,)
    sampling_rate = 44100
    fft_norm = 'rms'

    time, freq = stub_utils.noise_func(sigma, n_samples, cshape)
    signal = stub_utils.signal_stub(
        time, freq, sampling_rate, fft_norm)

    return signal


@pytest.fixture
def noise_stub_odd():
    """Gaussian white noise signal stub, odd number of samples.
    To be used in cases, when a dependence on the Signal class is prohibited,
    but a correct, fixed relation of the time signal and the spectrum is
    needed.

    Returns
    -------
    signal : Signal
        Stub of noise signal
    """
    sigma = 1
    n_samples = int(1e5 - 1)
    cshape = (1,)
    sampling_rate = 44100
    fft_norm = 'rms'

    time, freq = stub_utils.noise_func(sigma, n_samples, cshape)
    signal = stub_utils.signal_stub(
        time, freq, sampling_rate, fft_norm)

    return signal


@pytest.fixture
def sine():
    """Sine signal.

    Returns
    -------
    signal : Signal
        Sine signal
    """
    frequency = 441
    n_samples = 10000
    sampling_rate = 44100
    amplitude = 1

    signal = pyfar.signals.sine(
        frequency, n_samples, amplitude=amplitude,
        sampling_rate=sampling_rate)

    return signal


@pytest.fixture
def sine_short():
    """Short sine signal where the first frequency is > 20 Hz.

    This is used for testing plot._line._lower_frequency_limit.

    Returns
    -------
    signal : Signal
        Sine signal
    """
    frequency = 441
    n_samples = 100
    sampling_rate = 44100
    amplitude = 1

    signal = pyfar.signals.sine(
        frequency, n_samples, amplitude=amplitude,
        sampling_rate=sampling_rate)

    return signal


@pytest.fixture
def impulse():
    """Delta impulse signal.

    Returns
    -------
    signal : Signal
        Impulse signal
    """
    n_samples = 10000
    delay = 0
    amplitude = 1
    sampling_rate = 44100

    signal = pyfar.signals.impulse(
        n_samples, delay=delay, amplitude=amplitude,
        sampling_rate=sampling_rate)

    return signal


@pytest.fixture
def impulse_complex():
    """Delta impulse signal.

    Returns
    -------
    signal : Signal
        Impulse signal
    """
    n_samples = 10000
    delay = 0
    amplitude = 1
    sampling_rate = 44100

    signal = pyfar.signals.impulse(
        n_samples, delay=delay, amplitude=amplitude,
        sampling_rate=sampling_rate)

    signal = pyfar.Signal(data=signal.time, sampling_rate=signal.sampling_rate,
                          is_complex=True)
    return signal


@pytest.fixture
def impulse_group_delay():
    """Delayed delta impulse signal with analytical group delay.

    Returns
    -------
    signal : Signal
        Impulse signal
    group_delay : ndarray
        Group delay of impulse signal
    """
    n_samples = 10000
    delay = 0
    amplitude = 1
    sampling_rate = 44100

    signal = pyfar.signals.impulse(
        n_samples, delay=delay, amplitude=amplitude,
        sampling_rate=sampling_rate)
    group_delay = delay * np.ones_like(signal.freq, dtype=float)

    return signal, group_delay


@pytest.fixture
def impulse_complex_group_delay():
    """Delayed delta impulse signal with analytical group delay.

    Returns
    -------
    signal : Signal
        Impulse signal
    group_delay : ndarray
        Group delay of impulse signal
    """
    n_samples = 10000
    delay = 0
    amplitude = 1
    sampling_rate = 44100

    signal = pyfar.signals.impulse(
        n_samples, delay=delay, amplitude=amplitude,
        sampling_rate=sampling_rate)
    signal.complex = True
    group_delay = delay * np.ones_like(signal.freq, dtype=float)

    return signal, group_delay


@pytest.fixture
def impulse_group_delay_two_channel():
    """Delayed 2 channel delta impulse signal with analytical group delay.

    Returns
    -------
    signal : Signal
        Impulse signal
    group_delay : ndarray
        Group delay of impulse signal
    """
    n_samples = 10000
    delay = np.atleast_1d([1000, 2000])
    amplitude = np.atleast_1d([1, 1])
    sampling_rate = 44100

    signal = pyfar.signals.impulse(
        n_samples, delay=delay, amplitude=amplitude,
        sampling_rate=sampling_rate)
    group_delay = delay[..., np.newaxis] * np.ones_like(
        signal.freq, dtype=float)

    return signal, group_delay


@pytest.fixture
def impulse_group_delay_two_by_two_channel():
    """Delayed 2-by-2 channel delta impulse signal with analytical group delay.

    Returns
    -------
    signal : Signal
        Impulse signal
    group_delay : ndarray
        Group delay of impulse signal
    """
    n_samples = 10000
    delay = np.array([[1000, 2000], [3000, 4000]])
    amplitude = np.atleast_1d([[1, 1], [1, 1]])
    sampling_rate = 44100

    signal = pyfar.signals.impulse(
        n_samples, delay=delay, amplitude=amplitude,
        sampling_rate=sampling_rate)
    group_delay = delay[..., np.newaxis] * np.ones_like(
        signal.freq, dtype=float)

    return signal, group_delay


@pytest.fixture
def sine_plus_impulse():
    """Added sine and delta impulse signals.

    Returns
    -------
    signal : Signal
        Combined signal
    """
    frequency = 441
    delay = 100
    n_samples = 10000
    sampling_rate = 44100
    amplitude = 1

    sine_signal = pyfar.signals.sine(
        frequency, n_samples, amplitude=amplitude,
        sampling_rate=sampling_rate)
    sine_signal.fft_norm = 'none'

    impulse_signal = pyfar.signals.impulse(
        n_samples, delay=delay, amplitude=amplitude,
        sampling_rate=sampling_rate)
    signal = sine_signal + impulse_signal

    return signal


@pytest.fixture
def sine_plus_impulse_complex():
    """Added sine and delta impulse signals.

    Returns
    -------
    signal : Signal
        Combined signal
    """
    frequency = 441
    delay = 100
    n_samples = 10000
    sampling_rate = 44100
    amplitude = 1

    sine_signal = pyfar.signals.sine(
        frequency, n_samples, amplitude=amplitude,
        sampling_rate=sampling_rate)
    sine_signal.fft_norm = 'none'

    impulse_signal = pyfar.signals.impulse(
        n_samples, delay=delay, amplitude=amplitude,
        sampling_rate=sampling_rate)
    signal = sine_signal + impulse_signal
    signal.complex = True

    return signal


@pytest.fixture
def noise():
    """Gaussian white noise signal.

    Returns
    -------
    signal : Signal
        Noise signal
    """
    n_samples = 10000
    rms = 1
    sampling_rate = 44100
    seed = 1234

    signal = pyfar.signals.noise(
        n_samples, spectrum="white", rms=rms, sampling_rate=sampling_rate,
        seed=seed)
    # Amplitude Normalization
    signal.time = signal.time / np.abs(signal.time.max())

    return signal


@pytest.fixture
def noise_two_by_three_channel():
    """2-by-3 channel gaussian white noise signal.

    Returns
    -------
    signal : Signal
        Noise signal
    """
    n_samples = 10000
    rms = np.ones((2, 3))
    sampling_rate = 44100
    seed = 1234

    signal = pyfar.signals.noise(
        n_samples, spectrum="white", rms=rms, sampling_rate=sampling_rate,
        seed=seed)

    # Amplitude Normalization
    signal.time = signal.time / np.abs(signal.time.max())

    return signal


@pytest.fixture
def handsome_signal():
    """
    Windows 200 Hz sine signal for testing plots.

    Returns
    -------
    signal : Signal
        Windowed sine
    """

    signal = pf.signals.sine(200, 4410)
    signal = pf.dsp.time_window(signal, (1500, 2000, 3000, 3500))
    signal.fft_norm = 'none'
    return signal


@pytest.fixture
def handsome_signal_v2():
    """
    Windowed 1kHz sine signal for testing plots.

    Returns
    -------
    signal : Signal
        Windowed sine
    """

    signal = pf.signals.sine(2000, 4410)
    signal = pf.dsp.time_window(signal, (500, 1000, 2000, 2500))
    signal.fft_norm = 'none'
    return signal


@pytest.fixture
def handsome_complex_signal():
    """
    Windows 200 Hz sine signal, with complex valued data for testing plots.

    Returns
    -------
    signal : Signal
        Windowed sine
    """

    signal = pf.signals.sine(200, 4410)
    signal = pf.dsp.time_window(signal, (1500, 2000, 3000, 3500))
    signal = pf.Signal(data=signal.time, sampling_rate=signal.sampling_rate,
                       is_complex=True)

    return signal


@pytest.fixture
def handsome_complex_signal_v2():
    """
    Windowed 1kHz sine signal for testing plots.

    Returns
    -------
    signal : Signal
        Windowed sine
    """

    signal = pf.signals.sine(2000, 4410)
    signal = pf.dsp.time_window(signal, (500, 1000, 2000, 2500))
    signal = pf.Signal(data=signal.time, sampling_rate=signal.sampling_rate,
                       is_complex=True)
    return signal


@pytest.fixture
def handsome_signal_2d():
    """
    45 channel signal with delayed, scaled and bell-filtered impulses
    for testing 2D plots.

    Returns
    -------
    signal : Signal
        Multi channel signal
    """

    delays = np.array(np.sin(np.linspace(0, 2*np.pi, 45))*50 + 55, dtype=int)
    amplitudes = 10**(-10*(1-np.cos(np.linspace(0, 2*np.pi, 45)))/20)
    signal = pyfar.signals.impulse(2**9, delays, amplitudes)
    for idx, s in enumerate(signal):
        signal[idx] = pf.dsp.filter.bell(s, (idx+1)*200, -20, 5)

    return signal


@pytest.fixture
def handsome_signal_complex_2d():
    """
    45 channel signal with delayed, scaled and bell-filtered impulses
    for testing 2D plots.

    Returns
    -------
    signal : Signal
        Multi channel signal
    """

    delays = np.array(np.sin(np.linspace(0, 2*np.pi, 45))*50 + 55, dtype=int)
    amplitudes = 10**(-10*(1-np.cos(np.linspace(0, 2*np.pi, 45)))/20)
    signal = pyfar.signals.impulse(2**9, delays, amplitudes)
    signal.complex = True
    for idx, s in enumerate(signal):
        signal[idx] = pf.dsp.filter.bell(s, (idx+1)*200, -20, 5)

    return signal


@pytest.fixture
def time_data():
    """
    TimeData object with three data points.

    Returns
    -------
    time_data TimeData
        Data
    """
    time_data = TimeData([1, 0, -1], [0, .1, .4])
    return time_data


@pytest.fixture
def frequency_data():
    """
    FrequencyData object with three data points.

    Returns
    -------
    frequency_data FrequencyData
        Data
    """
    frequency_data = FrequencyData([2, .25, .5], [100, 1000, 20000])
    return frequency_data


@pytest.fixture
def frequency_data_one_point():
    """
    FrequencyData object with one data point.

    Returns
    -------
    frequency_data FrequencyData
        Data
    """
    frequency_data = FrequencyData([2], [0])
    return frequency_data


@pytest.fixture
def sofa_reference_coordinates(noise_two_by_three_channel):
    """Define coordinates to write in reference files.
    """
    n_measurements = noise_two_by_three_channel.cshape[0]
    n_receivers = noise_two_by_three_channel.cshape[1]
    rng = np.random.default_rng()
    source_coordinates = rng.random((n_measurements, 3))
    receiver_coordinates = rng.random((n_receivers, 3))
    return source_coordinates, receiver_coordinates


@pytest.fixture
def generate_sofa_GeneralFIR(
        tmpdir, noise_two_by_three_channel, sofa_reference_coordinates):
    """Generate the reference sofa files of type GeneralFIR."""
    filename = os.path.join(tmpdir, ('GeneralFIR' + '.sofa'))

    sofafile = sf.Sofa('GeneralFIR', True)
    sofafile.Data_IR = noise_two_by_three_channel.time
    sofafile.Data_Delay = np.zeros((1, noise_two_by_three_channel.cshape[1]))
    sofafile.Data_SamplingRate = noise_two_by_three_channel.sampling_rate
    sofafile.SourcePosition = sofa_reference_coordinates[0]
    sofafile.SourcePosition_Type = "cartesian"
    sofafile.SourcePosition_Units = "meter"
    sofafile.ReceiverPosition = sofa_reference_coordinates[1]

    sf.write_sofa(filename, sofafile)

    return filename


@pytest.fixture
def generate_sofa_GeneralTF(
        tmpdir, noise_two_by_three_channel, sofa_reference_coordinates):
    """Generate the reference sofa files of type GeneralTF."""
    filename = os.path.join(tmpdir, ('GeneralTF' + '.sofa'))

    sofafile = sf.Sofa('GeneralTF', True)
    sofafile.Data_Real = np.real(noise_two_by_three_channel.freq)
    sofafile.Data_Imag = np.imag(noise_two_by_three_channel.freq)
    sofafile.N = noise_two_by_three_channel.frequencies
    sofafile.SourcePosition = sofa_reference_coordinates[0]
    sofafile.ReceiverPosition = sofa_reference_coordinates[1]

    sf.write_sofa(filename, sofafile)

    return filename


@pytest.fixture
def generate_sofa_GeneralFIR_E(tmpdir):
    """Generate the reference sofa files of type GeneralFIR-E."""
    filename = os.path.join(tmpdir, ('GeneralFIR-E.sofa'))

    sofafile = sf.Sofa('GeneralFIR-E', True)
    sofafile.Data_IR = np.zeros((4, 2, 10, 3))
    sofafile.Data_Delay = np.zeros((4, 2, 3))

    sf.write_sofa(filename, sofafile)

    return filename


@pytest.fixture
def generate_sofa_GeneralTF_E(tmpdir):
    """Generate the reference sofa files of type GeneralFIR-E."""
    filename = os.path.join(tmpdir, ('GeneralTF-E.sofa'))

    sofafile = sf.Sofa('GeneralTF-E', True)
    sofafile.Data_Real = np.ones((4, 2, 10, 3))
    sofafile.Data_Imag = np.zeros((4, 2, 10, 3))
    sofafile.N = np.arange(10)

    sf.write_sofa(filename, sofafile)

    return filename


@pytest.fixture
def generate_sofa_postype_spherical(
        tmpdir, noise_two_by_three_channel, sofa_reference_coordinates):
    """Generate the reference sofa files of type GeneralFIR,
    spherical position type.
    """

    filename = os.path.join(tmpdir, ('GeneralFIR' + '.sofa'))

    sofafile = sf.Sofa('GeneralFIR', True)
    sofafile.Data_IR = noise_two_by_three_channel.time
    sofafile.Data_Delay = np.zeros((1, noise_two_by_three_channel.cshape[1]))
    sofafile.Data_SamplingRate = noise_two_by_three_channel.sampling_rate
    sofafile.SourcePosition = sofa_reference_coordinates[0]
    sofafile.ReceiverPosition = sofa_reference_coordinates[1]
    sofafile.ReceiverPosition_Type = "spherical"
    sofafile.ReceiverPosition_Units = "degree, degree, meter"

    sf.write_sofa(filename, sofafile)

    return filename


@pytest.fixture
def views():
    """Used for the creation of Orientation objects with
    `Orientations.from_view_up`.
    """
    return [[1, 0, 0], [2, 0, 0], [-1, 0, 0]]


@pytest.fixture
def ups():
    """Used for the creation of Orientation objects with
    `Orientations.from_view_up`.
    """
    return [[0, 1, 0], [0, -2, 0], [0, 1, 0]]


@pytest.fixture
def positions():
    """Used for the visualization of Orientation objects with
    `Orientations.show`.
    """
    return [[0, 0.5, 0], [0, -0.5, 0], [1, 1, 1]]


@pytest.fixture
def orientations(views, ups):
    """Orientations object uses fixtures `views` and `ups`.
    """
    return Orientations.from_view_up(views, ups)


@pytest.fixture
def coordinates():
    """Coordinates object.
    """
    return Coordinates([0, 1], [2, 3], [4, 5])


@pytest.fixture
def coeffs():
    return np.array([[[1, 0, 0], [1, 0, 0]]])


@pytest.fixture
def state():
    return np.array([[[1, 0]]])


@pytest.fixture
<<<<<<< HEAD
def filter(coeffs, state):
    """Filter object.
=======
def filterObject(coeffs, state):
    """ Filter object.
>>>>>>> 7435e9df
    """
    return fo.Filter(coefficients=coeffs, state=state)


@pytest.fixture
def filterFIR():
    """FilterFIR objectr.
    """
    coeff = np.array([
        [1, 1 / 2, 0],
        [1, 1 / 4, 1 / 8]])
    return fo.FilterFIR(coeff, sampling_rate=2*np.pi)


@pytest.fixture
def filterIIR():
    """FilterIIR object.
    """
    coeff = np.array([[1, 1 / 2, 0], [1, 0, 0]])
    return fo.FilterIIR(coeff, sampling_rate=2 * np.pi)


@pytest.fixture
def filterSOS():
    """FilterSOS objectr.
    """
    sos = np.array([[1, 1 / 2, 0, 1, 0, 0]])
    return fo.FilterSOS(sos, sampling_rate=2 * np.pi)


@pytest.fixture
def sphericalvoronoi():
    """SphericalVoronoi object.
    """
    points = np.array(
        [[0, 0, 1], [0, 0, -1], [1, 0, 0], [0, 1, 0], [0, -1, 0], [-1, 0, 0]])
    sampling = Coordinates(points[:, 0], points[:, 1], points[:, 2])
    return SphericalVoronoi(sampling)


@pytest.fixture
def any_obj():
    """Any object acting as placeholder for non-PyFar-objects.
    """
    return stub_utils.AnyClass()


@pytest.fixture
def no_encode_obj():
    """Any object acting as placeholder for non-PyFar-objects.
    """
    return stub_utils.NoEncodeClass()


@pytest.fixture
def no_decode_obj():
    """Any object acting as placeholder for non-PyFar-objects.
    """
    return stub_utils.NoDecodeClass()


@pytest.fixture
def flat_data():
    """Class being primarily used as a subclass of the nested data object.
    """
    return stub_utils.FlatData()


@pytest.fixture
def nested_data():
    """General nested data structure primarily used to illustrate mechanism of
    `io.write` and `io.read`.
    """
    return stub_utils.NestedData.create()


@pytest.fixture
def dict_of_builtins():
    """Dictionary that contains builtins with support for writing and reading.
    """
    return stub_utils.dict_of_builtins()<|MERGE_RESOLUTION|>--- conflicted
+++ resolved
@@ -767,13 +767,8 @@
 
 
 @pytest.fixture
-<<<<<<< HEAD
-def filter(coeffs, state):
-    """Filter object.
-=======
 def filterObject(coeffs, state):
     """ Filter object.
->>>>>>> 7435e9df
     """
     return fo.Filter(coefficients=coeffs, state=state)
 
