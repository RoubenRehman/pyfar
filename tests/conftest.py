import pytest
import numpy as np
import os.path
import sofa
import scipy.io.wavfile as wavfile

from pyfar.spatial.spatial import SphericalVoronoi
from pyfar.orientations import Orientations
from pyfar.coordinates import Coordinates
<<<<<<< HEAD
from pyfar.signal import Signal
import pyfar.dsp.classes as fo

=======
>>>>>>> a44e312f
from pyfar.testing import stub_utils


@pytest.fixture
def sine():
    """Sine signal stub.

    Returns
    -------
    signal : Signal
        Stub of sine signal
    """
    frequency = 441
    sampling_rate = 44100
    n_samples = 10000
    fft_norm = 'none'
    cshape = (1,)

    time, freq, frequency = stub_utils.sine_func(
        frequency, sampling_rate, n_samples, fft_norm, cshape)
    signal = stub_utils.signal_stub(
        time, freq, sampling_rate, fft_norm)

    return signal


@pytest.fixture
def sine_rms():
    """Sine signal stub,
    RMS FFT-normalization.

    Returns
    -------
    signal : Signal
        Stub of sine signal
    """
    frequency = 441
    sampling_rate = 44100
    n_samples = 10000
    fft_norm = 'rms'
    cshape = (1,)

    time, freq, frequency = stub_utils.sine_func(
        frequency, sampling_rate, n_samples, fft_norm, cshape)
    signal = stub_utils.signal_stub(
        time, freq, sampling_rate, fft_norm)

    return signal


@pytest.fixture
def sine_odd():
    """Sine signal stub,
    odd number of samples.

    Returns
    -------
    signal : Signal
        Stub of sine signal
    """
    frequency = 441
    sampling_rate = 44100
    n_samples = 9999
    fft_norm = 'none'
    cshape = (1,)

    time, freq, frequency = stub_utils.sine_func(
        frequency, sampling_rate, n_samples, fft_norm, cshape)
    signal = stub_utils.signal_stub(
        time, freq, sampling_rate, fft_norm)

    return signal


@pytest.fixture
def sine_odd_rms():
    """Sine signal stub,
    odd number of samples,
    RMS FFT-normalization

    Returns
    -------
    signal : Signal
        Stub of sine signal
    """
    frequency = 441
    sampling_rate = 44100
    n_samples = 9999
    fft_norm = 'rms'
    cshape = (1,)

    time, freq, frequency = stub_utils.sine_func(
        frequency, sampling_rate, n_samples, fft_norm, cshape)
    signal = stub_utils.signal_stub(
        time, freq, sampling_rate, fft_norm)

    return signal


@pytest.fixture
def sine_two_by_two_channel():
    """2-by-2 channel sine signal stub.

    Returns
    -------
    signal : Signal
        Stub of sine signal
    """
    frequency = np.array([[1, 2], [3, 4]]) * 441
    sampling_rate = 44100
    n_samples = 10000
    fft_norm = 'none'
    cshape = (2, 2)

    time, freq, frequency = stub_utils.sine_func(
        frequency, sampling_rate, n_samples, fft_norm, cshape)
    signal = stub_utils.signal_stub(
        time, freq, sampling_rate, fft_norm)

    return signal


@pytest.fixture
def impulse():
    """Delta impulse signal stub.

    Returns
    -------
    signal : Signal
        Stub of impulse signal
    """
    delay = 0
    sampling_rate = 44100
    n_samples = 10000
    fft_norm = 'none'
    cshape = (1,)

    time, freq = stub_utils.impulse_func(
        delay, n_samples, fft_norm, cshape)
    signal = stub_utils.signal_stub(
        time, freq, sampling_rate, fft_norm)

    return signal


@pytest.fixture
def impulse_rms():
    """Delta impulse signal stub,
    RMS FFT-normalization.

    Returns
    -------
    signal : Signal
        Stub of impulse signal
    """
    delay = 0
    sampling_rate = 44100
    n_samples = 10000
    fft_norm = 'rms'
    cshape = (1,)

    time, freq = stub_utils.impulse_func(
        delay, n_samples, fft_norm, cshape)
    signal = stub_utils.signal_stub(
        time, freq, sampling_rate, fft_norm)

    return signal


@pytest.fixture
def impulse_group_delay():
    """Delayed delta impulse signal stub with static properties.

    Returns
    -------
    signal : Signal
        Stub of impulse signal
    group_delay : ndarray
        Group delay of impulse signal
    """
    delay = 1000
    sampling_rate = 44100
    n_samples = 10000
    fft_norm = 'none'
    cshape = (1,)

    time, freq = stub_utils.impulse_func(
        delay, n_samples, fft_norm, cshape)
    signal = stub_utils.signal_stub(
        time, freq, sampling_rate, fft_norm)
    group_delay = delay * np.ones_like(freq, dtype=float)

    return signal, group_delay


@pytest.fixture
def impulse_group_delay_two_channel():
    """Delayed 2 channel delta impulse signal stub with static properties.

    Returns
    -------
    signal : Signal
        Stub of impulse signal
    group_delay : ndarray
        Group delay of impulse signal
    """
    delay = np.atleast_1d([1000, 2000])
    sampling_rate = 44100
    n_samples = 10000
    fft_norm = 'none'
    cshape = (2,)

    time, freq = stub_utils.impulse_func(
        delay, n_samples, fft_norm, cshape)
    signal = stub_utils.signal_stub(
        time, freq, sampling_rate, fft_norm)
    group_delay = delay[..., np.newaxis] * np.ones_like(freq, dtype=float)

    return signal, group_delay


@pytest.fixture
def impulse_group_delay_two_by_two_channel():
    """Delayed 2-by-2 channel delta impulse signal stub with static properties.

    Returns
    -------
    signal : Signal
        Stub of impulse signal
    group_delay : ndarray
        Group delay of impulse signal
    """
    delay = np.array([[1000, 2000], [3000, 4000]])
    sampling_rate = 44100
    n_samples = 10000
    fft_norm = 'none'
    cshape = (2, 2)

    time, freq = stub_utils.impulse_func(
        delay, n_samples, fft_norm, cshape)
    signal = stub_utils.signal_stub(
        time, freq, sampling_rate, fft_norm)
    group_delay = delay[..., np.newaxis] * np.ones_like(freq, dtype=float)

    return signal, group_delay


@pytest.fixture
def sine_plus_impulse():
    """Combined sine and delta impulse signal stub.

    Returns
    -------
    signal : Signal
        Stub of sine signal
    """
    frequency = 441
    delay = 100
    sampling_rate = 44100
    n_samples = 10000
    fft_norm = 'none'
    cshape = (1,)

    time_sine, freq_sine, frequency = stub_utils.sine_func(
        frequency, sampling_rate, n_samples, fft_norm, cshape)
    time_imp, freq_imp = stub_utils.impulse_func(
        delay, n_samples, fft_norm, cshape)
    signal = stub_utils.signal_stub(
        time_sine + time_imp, freq_sine + freq_imp, sampling_rate, fft_norm)

    return signal


@pytest.fixture
def noise():
    """Gaussian white noise signal stub.
    The frequency spectrum is set to dummy value None.

    Returns
    -------
    signal : Signal
        Stub of noise signal
    """
    sigma = 1
    n_samples = int(1e5)
    cshape = (1,)
    sampling_rate = 44100
    fft_norm = 'rms'
    freq = None

    time = stub_utils.noise_func(sigma, n_samples, cshape)
    signal = stub_utils.signal_stub(
        time, freq, sampling_rate, fft_norm)

    return signal


@pytest.fixture
def noise_odd():
    """Gaussian white noise signal stub,
    odd number of samples.
    The frequency spectrum is set to dummy value None.

    Returns
    -------
    signal : Signal
        Stub of noise signal
    """
    sigma = 1
    n_samples = int(1e5 - 1)
    cshape = (1,)
    sampling_rate = 44100
    fft_norm = 'rms'
    freq = None

    time = stub_utils.noise_func(sigma, n_samples, cshape)
    signal = stub_utils.signal_stub(
        time, freq, sampling_rate, fft_norm)

    return signal


@pytest.fixture
def noise_two_by_two_channel():
    """ 2-by-2 channel gaussian white noise signal stub.
    The frequency spectrum is set to dummy value None.

    Returns
    -------
    signal : Signal
        Stub of noise signal
    """
    sigma = 1
    n_samples = int(1e5)
    cshape = (2, 2)
    sampling_rate = 44100
    fft_norm = 'rms'
    freq = None

    time = stub_utils.noise_func(sigma, n_samples, cshape)
    signal = stub_utils.signal_stub(
        time, freq, sampling_rate, fft_norm)

    return signal


@pytest.fixture
def noise_two_by_three_channel():
    """ 2-by-3 channel gaussian white noise signal stub.
    The frequency spectrum is created with np.fft.rfft.

    Returns
    -------
    signal : Signal
        Stub of noise signal
    """
    sigma = 1
    n_samples = int(1e5)
    cshape = (2, 3)
    sampling_rate = 44100
    fft_norm = 'none'

    time = stub_utils.noise_func(sigma, n_samples, cshape)
    freq = np.fft.rfft(time)
    signal = stub_utils.signal_stub(
        time, freq, sampling_rate, fft_norm)

    return signal


@pytest.fixture
def fft_lib_np(monkeypatch):
    """Set numpy.fft as fft library.
    """
    import pyfar.fft
    monkeypatch.setattr(pyfar.fft, 'fft_lib', np.fft)


@pytest.fixture
def fft_lib_pyfftw(monkeypatch):
    """Set pyfftw as fft library.
    """
    import pyfar.fft
    from pyfftw.interfaces import numpy_fft as npi_fft
    monkeypatch.setattr(pyfar.fft, 'fft_lib', npi_fft)


@pytest.fixture
def generate_wav_file(tmpdir, noise):
    """Create wav file in temporary folder.
    """
    filename = os.path.join(tmpdir, 'test_wav.wav')
    wavfile.write(filename, noise.sampling_rate, noise.time.T)
    return filename


@pytest.fixture
def sofa_reference_coordinates(noise_two_by_three_channel):
    """Define coordinates to write in reference files.
    """
    n_measurements = noise_two_by_three_channel.cshape[0]
    n_receivers = noise_two_by_three_channel.cshape[1]
    source_coordinates = np.random.rand(n_measurements, 3)
    receiver_coordinates = np.random.rand(n_receivers, n_measurements, 3)
    return source_coordinates, receiver_coordinates


@pytest.fixture
def generate_sofa_GeneralFIR(
        tmpdir, noise_two_by_three_channel, sofa_reference_coordinates):
    """ Generate the reference sofa files of type GeneralFIR.
    """
    sofatype = 'GeneralFIR'
    n_measurements = noise_two_by_three_channel.cshape[0]
    n_receivers = noise_two_by_three_channel.cshape[1]
    n_samples = noise_two_by_three_channel.n_samples
    dimensions = {"M": n_measurements, "R": n_receivers, "N": n_samples}

    filename = os.path.join(tmpdir, (sofatype + '.sofa'))
    sofafile = sofa.Database.create(filename, sofatype, dimensions=dimensions)

    sofafile.Listener.initialize(fixed=["Position", "View", "Up"])
    sofafile.Source.initialize(variances=["Position"], fixed=["View", "Up"])
    sofafile.Source.Position.set_values(sofa_reference_coordinates[0])
    sofafile.Receiver.initialize(variances=["Position"], fixed=["View", "Up"])
    r_coords = np.transpose(sofa_reference_coordinates[1], (0, 2, 1))
    sofafile.Receiver.Position.set_values(r_coords)
    sofafile.Emitter.initialize(fixed=["Position", "View", "Up"], count=1)
    sofafile.Data.Type = 'FIR'
    sofafile.Data.initialize()
    sofafile.Data.IR = noise_two_by_three_channel.time
    sofafile.Data.SamplingRate = noise_two_by_three_channel.sampling_rate

    sofafile.close()
    return filename


@pytest.fixture
def generate_sofa_GeneralTF(
        tmpdir, noise_two_by_three_channel, sofa_reference_coordinates):
    """ Generate the reference sofa files of type GeneralTF.
    """
    sofatype = 'GeneralTF'
    n_measurements = noise_two_by_three_channel.cshape[0]
    n_receivers = noise_two_by_three_channel.cshape[1]
    n_bins = noise_two_by_three_channel.n_bins
    dimensions = {"M": n_measurements, "R": n_receivers, "N": n_bins}

    filename = os.path.join(tmpdir, (sofatype + '.sofa'))
    sofafile = sofa.Database.create(filename, sofatype, dimensions=dimensions)

    sofafile.Listener.initialize(fixed=["Position", "View", "Up"])
    sofafile.Source.initialize(variances=["Position"], fixed=["View", "Up"])
    sofafile.Source.Position.set_values(sofa_reference_coordinates[0])
    sofafile.Receiver.initialize(variances=["Position"], fixed=["View", "Up"])
    r_coords = np.transpose(sofa_reference_coordinates[1], (0, 2, 1))
    sofafile.Receiver.Position.set_values(r_coords)
    sofafile.Emitter.initialize(fixed=["Position", "View", "Up"], count=1)
    sofafile.Data.Type = 'TF'
    sofafile.Data.initialize()
    sofafile.Data.Real.set_values(np.real(noise_two_by_three_channel.freq))
    sofafile.Data.Imag.set_values(np.imag(noise_two_by_three_channel.freq))

    sofafile.close()
    return filename


@pytest.fixture
def generate_sofa_unit_error(
        tmpdir, noise_two_by_three_channel, sofa_reference_coordinates):
    """ Generate the reference sofa files of type GeneralFIR
    with incorrect sampling rate unit.
    """
    sofatype = 'GeneralFIR'
    n_measurements = noise_two_by_three_channel.cshape[0]
    n_receivers = noise_two_by_three_channel.cshape[1]
    n_samples = noise_two_by_three_channel.n_samples
    dimensions = {"M": n_measurements, "R": n_receivers, "N": n_samples}

    filename = os.path.join(tmpdir, (sofatype + '.sofa'))
    sofafile = sofa.Database.create(filename, sofatype, dimensions=dimensions)

    sofafile.Listener.initialize(fixed=["Position", "View", "Up"])
    sofafile.Source.initialize(variances=["Position"], fixed=["View", "Up"])
    sofafile.Source.Position.set_values(sofa_reference_coordinates[0])
    sofafile.Receiver.initialize(variances=["Position"], fixed=["View", "Up"])
    r_coords = np.transpose(sofa_reference_coordinates[1], (0, 2, 1))
    sofafile.Receiver.Position.set_values(r_coords)
    sofafile.Emitter.initialize(fixed=["Position", "View", "Up"], count=1)
    sofafile.Data.Type = 'FIR'
    sofafile.Data.initialize()
    sofafile.Data.IR = noise_two_by_three_channel.time
    sofafile.Data.SamplingRate = noise_two_by_three_channel.sampling_rate
    sofafile.Data.SamplingRate.Units = 'not_hertz'

    sofafile.close()
    return filename


@pytest.fixture
def generate_sofa_postype_error(
        tmpdir, noise_two_by_three_channel, sofa_reference_coordinates):
    """ Generate the reference sofa files of type GeneralFIR
    with incorrect position type.
    """
    sofatype = 'GeneralFIR'
    n_measurements = noise_two_by_three_channel.cshape[0]
    n_receivers = noise_two_by_three_channel.cshape[1]
    n_samples = noise_two_by_three_channel.n_samples
    dimensions = {"M": n_measurements, "R": n_receivers, "N": n_samples}

    filename = os.path.join(tmpdir, (sofatype + '.sofa'))
    sofafile = sofa.Database.create(filename, sofatype, dimensions=dimensions)

    sofafile.Listener.initialize(fixed=["Position", "View", "Up"])
    sofafile.Source.initialize(variances=["Position"], fixed=["View", "Up"])
    sofafile.Source.Position.set_values(sofa_reference_coordinates[0])
    sofafile.Receiver.initialize(variances=["Position"], fixed=["View", "Up"])
    r_coords = np.transpose(sofa_reference_coordinates[1], (0, 2, 1))
    sofafile.Receiver.Position.set_values(r_coords)
    sofafile.Emitter.initialize(fixed=["Position", "View", "Up"], count=1)
    sofafile.Data.Type = 'FIR'
    sofafile.Data.initialize()
    sofafile.Data.IR = noise_two_by_three_channel.time
    sofafile.Data.SamplingRate = noise_two_by_three_channel.sampling_rate
    sofafile.Source.Position.Type = 'wrong_type'

    sofafile.close()
    return filename


@pytest.fixture
def views():
    """ Used for the creation of Orientation objects with
    `Orientations.from_view_up`
    """
    return [[1, 0, 0], [2, 0, 0], [-1, 0, 0]]


@pytest.fixture
def ups():
    """ Used for the creation of Orientation objects with
    `Orientations.from_view_up`
    """
    return [[0, 1, 0], [0, -2, 0], [0, 1, 0]]


@pytest.fixture
def positions():
    """ Used for the visualization of Orientation objects with
    `Orientations.show`
    """
    return [[0, 0.5, 0], [0, -0.5, 0], [1, 1, 1]]


@pytest.fixture
def orientations(views, ups):
<<<<<<< HEAD
    """ Orientations object uses fixtures `views` and `ups`.
    """
=======
>>>>>>> a44e312f
    return Orientations.from_view_up(views, ups)


@pytest.fixture
<<<<<<< HEAD
def coordinates():
    """ Coordinates object.
    """
    return Coordinates([0, 1], [2, 3], [4, 5])


@pytest.fixture
def sine_signal(sine):
    """ Signal object without Mock or MagicMock wrapper.
    """
    return Signal(sine.time, sine.sampling_rate, domain='time')


@pytest.fixture
def coeffs():
    return np.array([[[1, 0, 0], [1, 0, 0]]])


@pytest.fixture
def state():
    return np.array([[[1, 0]]])


@pytest.fixture
def comment():
    return 'any comment'


@pytest.fixture
def filter(coeffs, state):
    """ Filter object.
    """
    return fo.Filter(coefficients=coeffs, state=state)


@pytest.fixture
def filterIIR():
    """ FilterIIR object.
    """
    coeff = np.array([[1, 1 / 2, 0], [1, 0, 0]])
    return fo.FilterIIR(coeff, sampling_rate=2 * np.pi)


@pytest.fixture
def filterFIR():
    """ FilterFIR objectr.
    """
    coeff = np.array([
        [1, 1 / 2, 0],
        [1, 1 / 4, 1 / 8]])
    return fo.FilterFIR(coeff, sampling_rate=2*np.pi)


@pytest.fixture
def filterSOS():
    """ FilterSOS objectr.
    """
    sos = np.array([[1, 1/2, 0, 1, 0, 0]])
    return fo.FilterSOS(sos, sampling_rate=2*np.pi)


@pytest.fixture
=======
>>>>>>> a44e312f
def sphericalvoronoi():
    """ SphericalVoronoi object.
    """
    points = np.array(
        [[0, 0, 1], [0, 0, -1], [1, 0, 0], [0, 1, 0], [0, -1, 0], [-1, 0, 0]])
    sampling = Coordinates(points[:, 0], points[:, 1], points[:, 2])
    return SphericalVoronoi(sampling)<|MERGE_RESOLUTION|>--- conflicted
+++ resolved
@@ -7,12 +7,9 @@
 from pyfar.spatial.spatial import SphericalVoronoi
 from pyfar.orientations import Orientations
 from pyfar.coordinates import Coordinates
-<<<<<<< HEAD
 from pyfar.signal import Signal
 import pyfar.dsp.classes as fo
 
-=======
->>>>>>> a44e312f
 from pyfar.testing import stub_utils
 
 
@@ -570,16 +567,12 @@
 
 @pytest.fixture
 def orientations(views, ups):
-<<<<<<< HEAD
     """ Orientations object uses fixtures `views` and `ups`.
     """
-=======
->>>>>>> a44e312f
     return Orientations.from_view_up(views, ups)
 
 
 @pytest.fixture
-<<<<<<< HEAD
 def coordinates():
     """ Coordinates object.
     """
@@ -601,11 +594,6 @@
 @pytest.fixture
 def state():
     return np.array([[[1, 0]]])
-
-
-@pytest.fixture
-def comment():
-    return 'any comment'
 
 
 @pytest.fixture
@@ -642,8 +630,6 @@
 
 
 @pytest.fixture
-=======
->>>>>>> a44e312f
 def sphericalvoronoi():
     """ SphericalVoronoi object.
     """
