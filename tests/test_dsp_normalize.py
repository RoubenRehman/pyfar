import pyfar as pf
import pytest
import numpy.testing as npt
import numpy as np


@pytest.mark.parametrize(('reference_method', 'channel_handling', 'truth'), [
    ('max', 'max', [0.2, 1.0]),
    ('max', 'individual', [1.0, 1.0]),
    ('max', 'min', [1.0, 5.0]),
    ('max', 'mean', [1/3, 5/3]),
    ('mean', 'max', [0.6, 3.0]),
    ('mean', 'individual', [3.0, 3.0]),
    ('mean', 'min', [3.0, 15.0]),
    ('mean', 'mean', [1.0, 5.0]),
    ('rms', 'max', [1*np.sqrt(3/5**2), 5*np.sqrt(3/5**2)]),
    ('rms', 'individual', [1*np.sqrt(3/1**2), 5*np.sqrt(3/5**2)]),
    ('rms', 'min', [1*np.sqrt(3/1**2), 5*np.sqrt(3/1**2)]),
    ('rms', 'mean', [2/(np.sqrt(1/3)+np.sqrt(25/3)),
                     2*5/(np.sqrt(1/3)+np.sqrt(25/3))]),
    ('power', 'max', [1*3/5**2, 5*3/5**2]),
    ('power', 'individual', [1*3/1**2, 5*3/5**2]),
    ('power', 'min', [1*3/1**2, 5*3/1**2]),
    ('power', 'mean', [1*3/((1**2+5**2)/2), 5*3/((1**2+5**2)/2)]),
    ('energy', 'max', [1/5**2, 5/5**2]),
    ('energy', 'individual', [1/1**2, 5/5**2]),
    ('energy', 'min', [1/1**2, 5/1**2]),
    ('energy', 'mean', [1/((1**2+5**2)/2), 5/((1**2+5**2)/2)])])
def test_normalization(reference_method, channel_handling, truth):
    """Parametrized test for all combinations of reference_method and
    channel_handling parameters using an impulse.
    """
    signal = pf.signals.impulse(3, amplitude=[1, 5])
    answer = pf.dsp.normalize(signal, domain='time',
                              reference_method=reference_method,
                              channel_handling=channel_handling)
    npt.assert_allclose(answer.time[..., 0], truth, rtol=1e-14)


@pytest.mark.parametrize('is_complex', [False, True])
def test_domains_normalization(is_complex):
    """Test for normalization in time and frequency domain."""
    signal = pf.signals.noise(128, seed=7)
    signal.fft_norm = "none"
    signal.complex = is_complex
    time = pf.dsp.normalize(signal, domain="time")
    freq = pf.dsp.normalize(signal, domain="freq")

    npt.assert_allclose(np.max(np.abs(time.time)), 1)
    assert np.max(np.abs(time.freq)) != 1

    assert np.max(np.abs(freq.time)) != 1
    npt.assert_allclose(np.max(np.abs(freq.freq)), 1)


def test_auto_domain_normalization():
    """Test for normalization with auto domain."""
    signal = pf.Signal([1, 3, 0], 10)
    time_data = pf.TimeData([1, 3, 0], [0, 1, 4])
    freq_data = pf.FrequencyData([2, 0, 1.5], [10, 100, 1000])

    assert pf.dsp.normalize(signal) == pf.dsp.normalize(signal, domain='time')
    assert pf.dsp.normalize(time_data) == pf.dsp.normalize(time_data,
                                                           domain='time')
    assert pf.dsp.normalize(freq_data) == pf.dsp.normalize(freq_data,
                                                           domain='freq')


@pytest.mark.parametrize(('unit', 'limit1', 'limit2'), [
                         (None, (0, 1000), (1000, 2000)),
                         ('s', (0, 0.5), (0.5, 1))])
def test_time_limiting(unit, limit1, limit2):
    # Test for normalization with setting limits in samples(None) and seconds.
    signal = np.append(np.ones(1000), np.zeros(1000)+0.1)
    signal = pf.Signal(signal, 2000)
    sig_norm1 = pf.dsp.normalize(signal, domain='time', target=2,
                                 limits=limit1, unit=unit)
    sig_norm2 = pf.dsp.normalize(signal, domain='time', target=2,
                                 limits=limit2, unit=unit)
    npt.assert_allclose(np.max(sig_norm1.time), np.min(sig_norm2.time))
    npt.assert_allclose(10*np.max(sig_norm1.time), np.max(sig_norm2.time))


@pytest.mark.parametrize(('unit', 'limit1', 'limit2'), [
                         (None, (20, 25), (5, 10)),
                         ('Hz', (400, 600), (100, 200))])
def test_frequency_limiting(unit, limit1, limit2):
    """Test for normalization with setting limits in bins(None) and hertz."""
    signal = pf.signals.sine(500, 2000)
    sig_norm1 = pf.dsp.normalize(signal, domain='freq',
                                 limits=limit1, unit=unit)
    sig_norm2 = pf.dsp.normalize(signal, domain='freq',
                                 limits=limit2, unit=unit)
    assert np.max(sig_norm1.time) < np.max(sig_norm2.time)


def test_value_cshape_broadcasting():
    """Test broadcasting of target with shape (3,) to signal.cshape = (2,3)."""
    signal = pf.Signal([[[1, 2, 1], [1, 4, 1], [1, 2, 1]],
                        [[1, 2, 1], [1, 4, 1], [1, 2, 1]]], 44100)
    answer = pf.dsp.normalize(signal, domain='time', target=[1, 2, 3])
    assert signal.cshape == answer.cshape


def test_value_return():
    """Test the parameter return_values = True, which returns the values_norm
    data.
    """
    n_samples, amplitude = 3., 1.
    signal = pf.signals.impulse(n_samples, amplitude=amplitude)
    _, values_norm = pf.dsp.normalize(signal, return_reference=True,
                                      reference_method='mean')
    assert values_norm == amplitude / n_samples


@pytest.mark.parametrize('data', [
                        pf.TimeData([1, np.nan, 2], [1, 2, 3]),
                        pf.FrequencyData([1, np.nan, 2], [1, 2, 3])])
def test_nan_value_normalization(data):
    # Test normalization with data including NaNs.
    if data.domain == 'time':
        norm_prop = pf.dsp.normalize(data, nan_policy='propagate')
        npt.assert_equal(norm_prop.time[0], [np.nan, np.nan, np.nan])
        norm_omit = pf.dsp.normalize(data, nan_policy='omit')
        npt.assert_equal(norm_omit.time[0], [0.5, np.nan, 1.0])
    else:
        norm_prop = pf.dsp.normalize(data, domain='freq',
                                     nan_policy='propagate')
        npt.assert_equal(norm_prop.freq[0], [np.nan, np.nan, np.nan])
        norm_omit = pf.dsp.normalize(data, domain='freq', nan_policy='omit')
        npt.assert_equal(norm_omit.freq[0], [0.5, np.nan, 1.0])


def test_error_raises():
    """Test normalize function errors."""
<<<<<<< HEAD
    with raises(TypeError, match=("Input data has to be of type 'Signal', "
                                  "'TimeData' or 'FrequencyData'.")):
=======
    with pytest.raises(
        TypeError, match=("Input data has to be of type 'Signal', "
                          "'TimeData' or 'FrequencyData'.")):
>>>>>>> 64a90ebc
        pf.dsp.normalize([0, 1, 0])

    with pytest.raises(
            ValueError, match=("domain is 'time' and signal is type "
                               "'<class "
                               "'pyfar.classes.audio.FrequencyData'>'")):
        pf.dsp.normalize(pf.FrequencyData([1, 1, 1], [100, 200, 300]),
                         domain='time')

    with pytest.raises(
            ValueError, match=("domain is 'freq' and signal is type "
                               "'<class "
                               "'pyfar.classes.audio.TimeData'>'")):
        pf.dsp.normalize(pf.TimeData([1, 1, 1], [1, 2, 3]), domain='freq')

    with pytest.raises(ValueError, match=(
            "domain must be 'time', 'freq' or 'auto' "
            "but is 'invalid_domain'.")):
        pf.dsp.normalize(pf.Signal([0, 1, 0], 44100), domain='invalid_domain')

    with pytest.raises(
            ValueError, match=("reference_method must be 'max', 'mean',")):
        pf.dsp.normalize(pf.Signal([0, 1, 0], 44100),
                         reference_method='invalid_reference_method')

    with pytest.raises(
            ValueError, match=("channel_handling must be 'individual', ")):
        pf.dsp.normalize(pf.Signal([0, 1, 0], 44100),
                         channel_handling='invalid')
    with pytest.raises(ValueError, match=("limits must be an array like")):
        pf.dsp.normalize(pf.Signal([0, 1, 0], 44100), limits=2)
    with pytest.raises(ValueError, match=("limits must be")):
        pf.dsp.normalize(pf.Signal([0, 1, 0], 44100), limits=(100, 200),
                         reference_method='energy')
    with pytest.raises(ValueError, match=("'Hz' is an invalid unit")):
        pf.dsp.normalize(pf.Signal([0, 1, 0], 44100), domain='time', unit='Hz')
    with pytest.raises(
            ValueError, match=("Upper and lower limit are identical")):
        pf.dsp.normalize(pf.Signal([0, 1, 0], 44100), limits=(1, 1))
    with pytest.raises(
            ValueError, match=("nan_policy has to be 'propagate',")):
        pf.dsp.normalize(pf.Signal([0, 1, 0], 44100), nan_policy='invalid')
    with pytest.raises(ValueError, match=("The signal includes NaNs.")):
        pf.dsp.normalize(pf.TimeData([0, np.nan, 0], [0, 1, 3]),
                         nan_policy='raise')


@pytest.mark.parametrize('reference_method', ['energy', 'power', 'rms'])
@pytest.mark.parametrize('input_signal', [pf.TimeData([1, 1, 1],
                                                      [0, 1, 2],
                                                      is_complex=True),
                                          pf.Signal([1, 0, 1],
                                                    sampling_rate=48000,
                                                    is_complex=True)])
def test_invalid_modes_complex(reference_method, input_signal):
    """Parametrized test for all combinations of reference_method and
    channel_handling parameters using an impulse.
    """
    with pytest.raises(
            ValueError, match=("'energy', 'power', and 'rms' reference "
            "method is not implemented for complex "
            "time signals.")):
        pf.dsp.normalize(input_signal, reference_method=reference_method)<|MERGE_RESOLUTION|>--- conflicted
+++ resolved
@@ -133,14 +133,9 @@
 
 def test_error_raises():
     """Test normalize function errors."""
-<<<<<<< HEAD
-    with raises(TypeError, match=("Input data has to be of type 'Signal', "
-                                  "'TimeData' or 'FrequencyData'.")):
-=======
     with pytest.raises(
         TypeError, match=("Input data has to be of type 'Signal', "
                           "'TimeData' or 'FrequencyData'.")):
->>>>>>> 64a90ebc
         pf.dsp.normalize([0, 1, 0])
 
     with pytest.raises(
