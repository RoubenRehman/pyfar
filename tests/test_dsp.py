import numpy as np
import numpy.testing as npt
import scipy.signal as sgn
import pytest
import pyfar

from pyfar.signals import impulse
from pyfar import dsp
import pyfar as pf


def test_phase_rad(sine_plus_impulse):
    """Test the function returning the phase of a signal in radians."""
    phase = dsp.phase(sine_plus_impulse, deg=False, unwrap=False)
    truth = np.angle(sine_plus_impulse.freq)
    npt.assert_allclose(phase, truth, rtol=1e-10)


def test_phase_deg(sine_plus_impulse):
    """Test the function returning the phase of a signal in degrees."""
    phase = dsp.phase(sine_plus_impulse, deg=True, unwrap=False)
    truth = np.degrees(np.angle(sine_plus_impulse.freq))
    npt.assert_allclose(phase, truth, rtol=1e-10)


def test_phase_unwrap(sine_plus_impulse):
    """Test the function returning the unwrapped phase of a signal."""
    phase = dsp.phase(sine_plus_impulse, deg=False, unwrap=True)
    truth = np.unwrap(np.angle(sine_plus_impulse.freq))
    npt.assert_allclose(phase, truth, rtol=1e-10)


def test_phase_deg_unwrap(sine_plus_impulse):
    """Test the function returning the unwrapped phase of a signal in deg."""
    phase = dsp.phase(sine_plus_impulse, deg=True, unwrap=True)
    truth = np.degrees(np.unwrap(np.angle(sine_plus_impulse.freq)))
    npt.assert_allclose(phase, truth, rtol=1e-10)


def test_phase_rad_complex(sine_plus_impulse_complex):
    """Test the function returning the phase of a signal in radians."""
    phase = dsp.phase(sine_plus_impulse_complex, deg=False, unwrap=False)
    truth = np.angle(sine_plus_impulse_complex.freq)
    npt.assert_allclose(phase, truth, rtol=1e-10)


def test_phase_deg_complex(sine_plus_impulse_complex):
    """Test the function returning the phase of a signal in degrees."""
    phase = dsp.phase(sine_plus_impulse_complex, deg=True, unwrap=False)
    truth = np.degrees(np.angle(sine_plus_impulse_complex.freq))
    npt.assert_allclose(phase, truth, rtol=1e-10)


def test_phase_unwrap_complex(sine_plus_impulse_complex):
    """Test the function returning the unwrapped phase of a signal."""
    phase = dsp.phase(sine_plus_impulse_complex, deg=False, unwrap=True)
    truth = np.unwrap(np.angle(sine_plus_impulse_complex.freq))
    npt.assert_allclose(phase, truth, rtol=1e-10)


def test_phase_deg_unwrap_complex(sine_plus_impulse_complex):
    """Test the function returning the unwrapped phase of a signal in deg."""
    phase = dsp.phase(sine_plus_impulse_complex, deg=True, unwrap=True)
    truth = np.degrees(np.unwrap(np.angle(sine_plus_impulse_complex.freq)))
    npt.assert_allclose(phase, truth, rtol=1e-10)


def test_group_delay_single_channel(impulse_group_delay):
    """Test the function returning the group delay of a signal,
    single channel."""
    signal = impulse_group_delay[0]

    with pytest.raises(ValueError, match="Invalid method"):
        dsp.group_delay(signal, method='invalid')

    with pytest.raises(ValueError, match="not supported"):
        dsp.group_delay(signal, method='fft', frequencies=[1, 2, 3])

    grp = dsp.group_delay(signal, method='scipy')
    assert grp.shape == (1, signal.n_bins)
    npt.assert_allclose(
        grp[0, :], impulse_group_delay[1].flatten(), rtol=1e-10, atol=1e-10)

    grp = dsp.group_delay(signal, method='fft')
    assert grp.shape == (1, signal.n_bins)
    npt.assert_allclose(
        grp[0, :], impulse_group_delay[1].flatten(), rtol=1e-10, atol=1e-10)

    grp = dsp.group_delay(
        signal, method='fft')
    assert grp.shape == (1, signal.n_bins)
    npt.assert_allclose(
        grp[0, :], impulse_group_delay[1].flatten(), rtol=1e-10, atol=1e-10)


def test_complex_group_delay_single_channel(impulse_complex_group_delay):
    """Test the function returning the group delay of a signal,
    single channel."""
    signal = impulse_complex_group_delay[0]

    grp = dsp.group_delay(signal, method='scipy')
    assert grp.shape == (1, signal.n_bins)
    npt.assert_allclose(grp[0], impulse_complex_group_delay[1].flatten(),
                        rtol=1e-10, atol=1e-10)

    grp = dsp.group_delay(signal, method='fft')
    assert grp.shape == (1, signal.n_bins)
    npt.assert_allclose(grp[0], impulse_complex_group_delay[1].flatten(),
                        rtol=1e-10, atol=1e-10)


def test_group_delay_two_channel(impulse_group_delay_two_channel):
    """Test the function returning the group delay of a signal,
    two channels."""
    signal = impulse_group_delay_two_channel[0]
    grp = dsp.group_delay(signal, method='scipy')
    assert grp.shape == (signal.cshape + (signal.n_bins,))
    npt.assert_allclose(grp, impulse_group_delay_two_channel[1], rtol=1e-10)

    grp = dsp.group_delay(signal, method='fft')
    assert grp.shape == (signal.cshape + (signal.n_bins,))
    npt.assert_allclose(grp, impulse_group_delay_two_channel[1], rtol=1e-10)


def test_group_delay_two_by_two_channel(
        impulse_group_delay_two_by_two_channel):
    """Test the function returning the group delay of a signal,
    2-by-2 channels."""
    signal = impulse_group_delay_two_by_two_channel[0]
    grp = dsp.group_delay(signal)
    assert grp.shape == (signal.cshape + (signal.n_bins,))
    npt.assert_allclose(
        grp, impulse_group_delay_two_by_two_channel[1], rtol=1e-10)


def test_group_delay_custom_frequencies(impulse_group_delay):
    """Test the function returning the group delay of a signal,
    called for specific frequencies."""
    signal = impulse_group_delay[0]
    # Single frequency, of type int
    frequency = 1000
    frequency_idx = np.abs(signal.frequencies-frequency).argmin()
    grp = dsp.group_delay(signal, frequency, method='scipy')
    assert grp.shape == (1, 1)
    npt.assert_allclose(
        grp, impulse_group_delay[1][0, frequency_idx], atol=1e-10)

    # Multiple frequencies
    frequency = np.array([1000, 2000])
    frequency_idx = np.abs(
        signal.frequencies-frequency[..., np.newaxis]).argmin(axis=-1)
    grp = dsp.group_delay(signal, frequency, method='scipy')
    assert grp.shape == (1, 2)
    npt.assert_allclose(
        grp[0, :], impulse_group_delay[1][0, frequency_idx], atol=1e-10)


@pytest.mark.parametrize("shape", [(4, 1), (1, 4), (1, ), (1, 1)])
def test_group_delay_cshape(shape):
    """Test if group delay function keeps cshape of signals of shape `m x n`
    with `m = 1` or `n = 1`."""
    impulse = pf.signals.impulse(256, 0, np.ones(shape))

    grp = dsp.group_delay(impulse)

    assert grp.shape == (*impulse.cshape, impulse.n_bins)


def test_linear_phase():
    # test signal
    N = 64
    fs = 44100
    x = pf.signals.impulse(N, sampling_rate=fs)

    # test default parameters
    y = dsp.linear_phase(x, N/2)
    # test output
    assert isinstance(y, pf.Signal)
    npt.assert_allclose(dsp.group_delay(y)[0, :], N / 2 * np.ones(y.n_bins))
    # test if input did not change
    npt.assert_allclose(x.time, pf.signals.impulse(N).time)

    # test group delay in seconds
    y = dsp.linear_phase(x, N / 2 / fs, unit="s")
    npt.assert_allclose(dsp.group_delay(y)[0, :], N / 2 * np.ones(y.n_bins))

    # test assertion
    with pytest.raises(TypeError, match="signal must be a pyfar Signal"):
        dsp.linear_phase(1, 0)
    with pytest.raises(ValueError, match="unit is km"):
        dsp.linear_phase(x, N / 2 / fs, unit="km")


def test_linear_phase_multichannel():
    # test signal
    N = 64
    fs = 44100
    x = pf.signals.impulse(N, [0, 0], sampling_rate=fs)

    # test with scalar group delay
    y = dsp.linear_phase(x, N/2)
    npt.assert_allclose(dsp.group_delay(y[0])[0, :], N / 2 * np.ones(y.n_bins))
    npt.assert_allclose(dsp.group_delay(y[1])[0, :], N / 2 * np.ones(y.n_bins))

    # test with array like group delay
    y = dsp.linear_phase(x, [N/2, N/4])
    npt.assert_allclose(dsp.group_delay(y[0])[0, :], N / 2 * np.ones(y.n_bins))
    npt.assert_allclose(dsp.group_delay(y[1])[0, :], N / 4 * np.ones(y.n_bins))


def test_zero_phase():
    """Test zero phase generation."""
    # generate test signal and zero phase version
    signal = pf.Signal([0, 0, 0, 2], 44100)
    signal_zero = dsp.zero_phase(signal)
    # assert type and id
    assert isinstance(signal_zero, pf.Signal)
    assert id(signal) != id(signal_zero)
    # assert freq data
    assert np.any(np.abs(np.imag(signal.freq)) > 1e-15)
    assert np.all(np.abs(np.imag(signal_zero.freq)) == 0)
    # assert time data
    npt.assert_allclose(signal_zero.time, np.atleast_2d([2, 0, 0, 0]))


def test_zero_phase_assertion():
    """Test assertion when passing a TimeData object."""
    with pytest.raises(TypeError, match="Input data has to be of type"):
        dsp.zero_phase(pf.TimeData([1, 0, 0], [0, 1, 3]))


def test_xfade(impulse):
    first = np.ones(5001)
    idx_1 = 500
    second = np.ones(5001)*2
    idx_2 = 1000

    res = dsp.dsp._cross_fade(first, second, [idx_1, idx_2])
    np.testing.assert_array_almost_equal(first[:idx_1], res[:idx_1])
    np.testing.assert_array_almost_equal(second[idx_2:], res[idx_2:])

    idx_1 = 501
    idx_2 = 1000
    res = dsp.dsp._cross_fade(first, second, [idx_1, idx_2])
    np.testing.assert_array_almost_equal(first[:idx_1], res[:idx_1])
    np.testing.assert_array_almost_equal(second[idx_2:], res[idx_2:])


def test_regularized_spectrum_inversion(impulse):
    """Test regularized_spectrum_inversion."""
    res = dsp.regularized_spectrum_inversion(impulse * 2, [200, 10e3])

    ind = impulse.find_nearest_frequency([200, 10e3])
    npt.assert_allclose(
        res.freq[:, ind[0]:ind[1]],
        np.ones((1, ind[1]-ind[0]), dtype=complex)*0.5)

    npt.assert_allclose(res.freq[:, 0], [0.25])
    npt.assert_allclose(res.freq[:, -1], [0.25])


def test_regularized_spectrum_inversion_complex(impulse_complex):
    """Test regularized_spectrum_inversion for complex input signals"""
    res = dsp.regularized_spectrum_inversion(impulse_complex * 2, [200, 10e3])

    ind = impulse_complex.find_nearest_frequency([200, 10e3])
    npt.assert_allclose(
        res.freq[:, ind[0]:ind[1]],
        np.ones((1, ind[1]-ind[0]), dtype=complex)*0.5)

    npt.assert_allclose(res.freq[:, 0], [0.25])
    npt.assert_allclose(res.freq[:, -1], [0.25])


def test_regularized_spectrum_inversion_assertions(impulse):
    """Test regularized_spectrum_inversion errors."""
    with pytest.raises(
            ValueError, match='needs to be of type pyfar.Signal'):
        dsp.regularized_spectrum_inversion('error', (1, 2))

    with pytest.raises(
            ValueError, match='lower and upper limits'):
        dsp.regularized_spectrum_inversion(impulse, (2))

    with pytest.raises(
            TypeError, match="The normalized parameter"):
        dsp.regularized_spectrum_inversion(impulse, [200, 10e3], normalized=1)


def test_regularized_spectrum_inversion_normalized(impulse):
    """Test normalized parameter of regularized_spectrum_inversion."""
    impulse.fft_norm = 'amplitude'

    # normalized -> True
    res = dsp.regularized_spectrum_inversion(
        impulse * 2, [200, 10e3], normalized=True)
    ind = impulse.find_nearest_frequency([200, 10e3])
    npt.assert_allclose(
        res.freq[:, ind[0]:ind[1]],
        np.ones((1, ind[1]-ind[0]), dtype=complex)*0.5*0.5*impulse.n_samples)
    # normalized -> False
    res = dsp.regularized_spectrum_inversion(
        impulse * 2, [200, 10e3], normalized=False)
    ind = impulse.find_nearest_frequency([200, 10e3])
    npt.assert_allclose(
        res.freq[:, ind[0]:ind[1]],
        np.ones((1, ind[1]-ind[0]), dtype=complex)*0.5)


@pytest.mark.parametrize("shift_samples", [2, -2, 0])
@pytest.mark.parametrize("unit", ["samples", "s"])
def test_time_shift_cyclic(shift_samples, unit):
    """Test cyclic time shift using samples and seconds."""
    # generate test signal
    sampling_rate = 100
    delay = 2
    n_samples = 10
    test_signal = impulse(n_samples, delay=delay, sampling_rate=sampling_rate)

    # apply shift
    shift = shift_samples if unit == "samples" else shift_samples/sampling_rate
    shifted = dsp.time_shift(test_signal, shift, unit=unit)

    # compare to reference
    ref = impulse(
        n_samples, delay=delay+shift_samples, sampling_rate=sampling_rate)

    npt.assert_allclose(shifted.time, ref.time)


@pytest.mark.parametrize("shift_samples", [2, -2, 0])
@pytest.mark.parametrize("unit", ["samples", "s"])
def test_time_shift_cyclic_complex(shift_samples, unit):
    """Test cyclic time shift using samples and seconds"""
    # generate test signal
    sampling_rate = 100
    delay = 2
    n_samples = 10
    test_signal = impulse(n_samples, delay=delay, sampling_rate=sampling_rate)
    test_signal.complex = True

    # apply shift
    shift = shift_samples if unit == "samples" else shift_samples/sampling_rate
    shifted = dsp.time_shift(test_signal, shift, unit=unit)

    # compare to reference
    ref = impulse(
        n_samples, delay=delay+shift_samples, sampling_rate=sampling_rate)
    ref.complex = True

    npt.assert_allclose(shifted.time, ref.time)


@pytest.mark.parametrize("shift", [2, -2, 0])
@pytest.mark.parametrize("pad_value", [0, np.nan])
def test_time_shift_linear(shift, pad_value):
    """Test linear time shift with different pad values."""
    # generate test signal
    sampling_rate = 100
    delay = 2
    n_samples = 10
    test_signal = impulse(n_samples, delay=delay, sampling_rate=sampling_rate)

    # apply shift
    shifted = dsp.time_shift(
        test_signal, shift, "linear", "samples", pad_value)

    # compare to reference
    ref = impulse(
        n_samples, delay=delay+shift, sampling_rate=sampling_rate)

    if pad_value != 0 and shift != 0:
        ref = pf.TimeData(ref.time, ref.times)
    if shift == 2:
        ref.time[0, :2] = pad_value
    elif shift == -2:
        ref.time[0, -2:] = pad_value

    npt.assert_allclose(shifted.time, ref.time)
    assert type(shifted) is type(ref)


@pytest.mark.parametrize("shift", [2, -2, 0])
@pytest.mark.parametrize("pad_value", [0, np.nan])
def test_time_shift_linear_complex(shift, pad_value):
    """Test linear time shift with different pad values"""
    # generate test signal
    sampling_rate = 100
    delay = 2
    n_samples = 10
    test_signal = impulse(n_samples, delay=delay, sampling_rate=sampling_rate)
    test_signal.complex = True

    # apply shift
    shifted = dsp.time_shift(
        test_signal, shift, "linear", "samples", pad_value)

    # compare to reference
    ref = impulse(
        n_samples, delay=delay+shift, sampling_rate=sampling_rate)
    ref.complex = True

    if pad_value != 0 and shift != 0:
        ref = pf.TimeData(ref.time, ref.times, is_complex=True)
    if shift == 2:
        ref.time[0, :2] = pad_value
    elif shift == -2:
        ref.time[0, -2:] = pad_value

    npt.assert_allclose(shifted.time, ref.time)
    assert type(shifted) is type(ref)


@pytest.mark.parametrize("shift_samples", [(
    [1, 2, 3]), (np.array([1, 2, 3]))])
def test_time_shift_multi_dim(shift_samples):
    """Test with multi-channel signal and shift values as list and np.array."""
    delay = 2
    n_samples = 10

    # multi-dim signal with individual shifts
    test_signal = impulse(
        n_samples, delay=delay, amplitude=np.ones((2, 3)))
    shifted = dsp.time_shift(test_signal, shift_samples, unit='samples')
    ref = impulse(n_samples, delay=delay+np.array(shift_samples),
                  amplitude=np.ones((2, 3)))

    npt.assert_allclose(shifted.time, ref.time, atol=1e-16)


def test_time_shift_assertions():
    """Test assertions for shift_time."""

    # wrong mode
    with pytest.raises(ValueError, match="mode is 'cut'"):
        dsp.time_shift(impulse(10), 2, mode='cut')

    # wrong unit
    with pytest.raises(ValueError, match="unit is 'kg'"):
        dsp.time_shift(impulse(10), 2, unit='kg')

    # shift value exceeding signal length with both modes
    with pytest.raises(ValueError, match="Can not shift"):
        dsp.time_shift(impulse(10), 20, mode='linear')

    dsp.time_shift(impulse(10), 20, mode='cyclic')


def test_time_window_default():
    """ Test time_window function with default values."""
    sig = pyfar.Signal(np.ones(10), 2)
    sig_win = dsp.time_window(sig, interval=(0, sig.n_samples-1))
    time_win = np.atleast_2d(sgn.windows.hann(10, sym=True))
    npt.assert_allclose(sig_win.time, time_win)


def test_time_window_complex():
    """ Test time_window function with default values."""
    sig = pyfar.Signal(np.ones(10), 2, is_complex=True)
    sig_win = dsp.time_window(sig, interval=(0, sig.n_samples-1))
    time_win = np.atleast_2d(sgn.windows.hann(10, sym=True)).astype(complex)
    assert sig_win.complex is True
    npt.assert_allclose(sig_win.time, time_win)


def test_time_window_input():
    """Test errors when calling with incorrect parameters."""
    sig = pyfar.Signal(np.ones(5), 2)
    with pytest.raises(TypeError, match='signal'):
        dsp.time_window([1., 2.], interval=(0, 4))
    with pytest.raises(ValueError, match='shape'):
        dsp.time_window(sig, interval=(0, 4), shape='top')
    with pytest.raises(TypeError, match='crop'):
        dsp.time_window(sig, interval=(0, 4), crop='t')
    with pytest.raises(ValueError, match='unit'):
        dsp.time_window(sig, interval=[0, 1], unit='kg')
    with pytest.raises(TypeError, match='interval'):
        dsp.time_window(sig, interval=1)
    with pytest.raises(ValueError, match='contain'):
        dsp.time_window(sig, interval=[1, 2, 3])
    with pytest.raises(ValueError, match='longer'):
        dsp.time_window(sig, interval=[1, 11])
    with pytest.raises(ValueError):
        dsp.time_window(sig, interval=['a', 'b'])


def test_time_window_interval_types():
    sig = pyfar.Signal(np.ones(10), 2)
    dsp.time_window(sig, interval=(1, 2))
    dsp.time_window(sig, interval=[1, 2])
    dsp.time_window(sig, interval=(1, 2, 3, 4))
    dsp.time_window(sig, interval=[1, 2, 3, 4])


def test_time_window_interval_order_error():
    """ Test errors for incorrect order of values in interval."""
    sig = pyfar.Signal(np.ones(10), 2)
    with pytest.raises(ValueError, match='ascending'):
        dsp.time_window(sig, interval=[2, 1])
    with pytest.raises(ValueError, match='ascending'):
        dsp.time_window(sig, interval=[1, 2, 3, 0])


def test_time_window_interval_unit_error():
    """ Test errors for incorrect boundaries in combinations with unit."""
    sig = pyfar.Signal(np.ones(10), 2)
    with pytest.raises(ValueError, match='than signal'):
        dsp.time_window(sig, interval=[0, 11], unit='samples')
    with pytest.raises(ValueError, match='than signal'):
        dsp.time_window(sig, interval=[0, 6], unit='s')


def test_time_window_crop_none():
    """ Test crop option 'none'."""
    sig = pyfar.Signal(np.ones(10), 2)
    sig_win = dsp.time_window(sig, interval=[1, 3], crop='none')
    assert sig_win.n_samples == 10


def test_time_window_crop_interval():
    """ Test truncation of windowed signal to interval."""
    sig = pyfar.Signal(np.ones(10), 2)
    sig_win = dsp.time_window(
        sig, interval=[1, 3], shape='symmetric', unit='samples',
        crop='window')
    assert sig_win.n_samples == 3
    sig_win = dsp.time_window(
        sig, interval=[0.5, 1.5], shape='symmetric', unit='s',
        crop='window')
    assert sig_win.n_samples == 3
    sig_win = dsp.time_window(
        sig, interval=[1, 3], shape='left', crop='window')
    assert sig_win.n_samples == 9
    sig_win = dsp.time_window(
        sig, interval=[1, 3], shape='right', crop='window')
    assert sig_win.n_samples == 4


def test_time_window_crop_end():
    """ Test crop option 'end'."""
    sig = pyfar.Signal(np.ones(10), 2)
    sig_win = dsp.time_window(
        sig, interval=[1, 3], shape='symmetric', unit='samples',
        crop='end')
    assert sig_win.n_samples == 4
    sig_win = dsp.time_window(
        sig, interval=[0.5, 1.5], shape='symmetric', unit='s',
        crop='end')
    assert sig_win.n_samples == 4
    sig_win = dsp.time_window(
        sig, interval=[1, 3], shape='left', crop='end')
    assert sig_win.n_samples == 10
    sig_win = dsp.time_window(
        sig, interval=[1, 3], shape='right', crop='end')
    assert sig_win.n_samples == 4


def test_time_window_symmetric():
    """ Test window option symmetric."""
    sig = pyfar.Signal(np.ones(10), 2)
    sig_win = dsp.time_window(
        sig, interval=[1, 5], window='hann', shape='symmetric',
        crop='window')
    time_win = np.atleast_2d(sgn.windows.hann(5, sym=True))
    npt.assert_allclose(sig_win.time, time_win)


def test_time_window_symmetric_zero():
    """ Test window option symmetric_zero."""
    sig = pyfar.Signal(np.ones(12), 2)
    sig_win = dsp.time_window(
        sig, window='triang', interval=[2, 4], shape='symmetric_zero')
    time_win = np.array([[1, 1, 1, 0.75, 0.25, 0, 0, 0, 0.25, 0.75, 1, 1]])
    npt.assert_allclose(sig_win.time, time_win)


def test_time_window_left():
    """ Test window options left."""
    sig = pyfar.Signal(np.ones(7), 1)
    # Odd number of samples, crop='none'
    sig_win = dsp.time_window(
        sig, window='triang', interval=[2, 4], shape='left', crop='none')
    time_win = np.array([[0, 0, 0.25, 0.75, 1, 1, 1]])
    npt.assert_allclose(sig_win.time, time_win)
    # Even number of samples, crop='none'
    sig_win = dsp.time_window(
        sig, window='triang', interval=[2, 5], shape='left', crop='none')
    time_win = np.array([[0, 0, 1/6, 3/6, 5/6, 1, 1]])
    npt.assert_allclose(sig_win.time, time_win)
    # crop -> 'end'
    sig_win = dsp.time_window(
        sig, window='triang', interval=[2, 5], shape='left', crop='end')
    time_win = np.array([[0, 0, 1/6, 3/6, 5/6, 1, 1]])
    npt.assert_allclose(sig_win.time, time_win)
    # crop -> 'window'
    sig_win = dsp.time_window(
        sig, window='triang', interval=[2, 5], shape='left', crop='window')
    time_win = np.array([[1/6, 3/6, 5/6, 1, 1]])
    npt.assert_allclose(sig_win.time, time_win)


def test_time_window_right():
    """ Test window options right."""
    sig = pyfar.Signal(np.ones(7), 1)
    # Odd number of samples, crop='none'
    sig_win = dsp.time_window(
        sig, window='triang', interval=[2, 4], shape='right', crop='none')
    time_win = np.array([[1, 1, 1, 0.75, 0.25, 0, 0]])
    npt.assert_allclose(sig_win.time, time_win)
    # Even number of samples, crop='none'
    sig_win = dsp.time_window(
        sig, window='triang', interval=[2, 5], shape='right', crop='none')
    time_win = np.array([[1, 1, 1, 5/6, 3/6, 1/6, 0]])
    npt.assert_allclose(sig_win.time, time_win)
    # crop -> 'end'
    sig_win = dsp.time_window(
        sig, window='triang', interval=[2, 5], shape='right', crop='end')
    time_win = np.array([[1, 1, 1, 5/6, 3/6, 1/6]])
    npt.assert_allclose(sig_win.time, time_win)
    # crop -> 'window'
    sig_win = dsp.time_window(
        sig, window='triang', interval=[2, 5], shape='right', crop='window')
    time_win = np.array([[1, 1, 1, 5/6, 3/6, 1/6]])
    npt.assert_allclose(sig_win.time, time_win)


def test_time_window_interval_four_values():
    """ Test time_window with four values given in interval."""
    sig = pyfar.Signal(np.ones(9), 1)
    sig_win = dsp.time_window(
        sig, window='triang', interval=[1, 3, 6, 7], crop='none')
    time_win = np.array([[0, 0.25, 0.75, 1, 1, 1, 1, 0.5, 0]])
    npt.assert_allclose(sig_win.time, time_win)
    sig = pyfar.Signal(np.ones(10), 1)
    sig_win = dsp.time_window(
        sig, window='triang', interval=[1, 3, 6, 7], crop='none')
    time_win = np.array([[0, 0.25, 0.75, 1, 1, 1, 1, 0.5, 0, 0]])
    npt.assert_allclose(sig_win.time, time_win)


def test_time_window_multichannel():
    """ Test time_window of multichannel signal."""
    time = np.array(
        [[[1, 1, 1, 1], [2, 2, 2, 2]], [[3, 3, 3, 3], [4, 4, 4, 4]]])
    sig = pyfar.Signal(time, 1)
    sig_win = dsp.time_window(
        sig, window='triang', interval=[1, 2], shape='symmetric',
        crop='window')
    time_win = np.array(
        [[[0.5, 0.5], [1, 1]], [[1.5, 1.5], [2, 2]]])
    npt.assert_allclose(sig_win.time, time_win)


@pytest.mark.parametrize("crop", ['none', 'window', 'end'])
def test_time_window_return_window(crop):
    """ Test return window parameter."""
    sig = pyfar.Signal(np.ones(10), 44100)
    sig_win, win = dsp.time_window(
        sig, interval=(4, 8), crop=crop, return_window=True)
    assert isinstance(win, pyfar.Signal)
    assert sig_win.sampling_rate == win.sampling_rate
    npt.assert_allclose(sig_win.time, win.time)
    assert 'interval=(4, 8)' in win.comment
    assert "window='hann'," in win.comment
    assert "shape='symmetric'," in win.comment
    assert "unit='samples'," in win.comment
    assert f"crop='{crop}'" in win.comment
    assert 'Time window with parameters' in win.comment


def test_time_window_return_window_error():
    """ Test return window with non bool parameter."""
    sig = pyfar.Signal(np.ones(10), 44100)
    with pytest.raises(TypeError, match="boolean"):
        dsp.time_window(sig, interval=(4, 8), return_window='a')


def test_kaiser_window_beta():
    """ Test function call."""
    A = 51
    beta = dsp.kaiser_window_beta(A)
    beta_true = 0.1102*(A-8.7)
    assert beta == beta_true
    A = 30
    beta = dsp.kaiser_window_beta(A)
    beta_true = 0.5842*(A-21)**0.4+0.07886*(A-21)
    assert beta == beta_true
    A = 10
    beta = dsp.kaiser_window_beta(A)
    beta_true = 0.0
    assert beta == beta_true


def test_minimum_phase_against_reference():
    # tests are separated since their reliability depends on the type of
    # filters. The homomorphic method works best for filters with odd numbers
    # of taps. Hilbert_2 approximates the ideal minimum phase
    input_data = [0, 0, 0, 0, 1, 0, 0, 0, 0]
    output = [1, 0, 0, 0, 0]
    min_phase = pyfar.dsp.minimum_phase(
        pyfar.Signal(input_data, 44100))

    npt.assert_allclose(
        min_phase.time.flatten(), np.array(output, dtype=float),
        rtol=1e-10, atol=1e-10)


def test_minimum_phase_nfft():

    with pytest.raises(ValueError, match="n_fft is 5 but must be at least 6"):
        pf.dsp.minimum_phase(pf.Signal([0, 1, 0, 0, 0, 0], 44100), 5)


def test_minimum_phase_truncation():
    # test truncation parameter
    n_samples = 9
    imp_minphase = pyfar.dsp.minimum_phase(
        pyfar.signals.impulse(n_samples), truncate=False)

    assert imp_minphase.n_samples == n_samples


def test_minimum_phase_multidim():
    # test multidim (only shape is tested because output is tested above)
    n_samples = 8
    imp_linphase = pyfar.signals.impulse(
        n_samples+1, delay=int(n_samples/2), amplitude=np.ones((2, 3)))
    imp_minphase = pyfar.dsp.minimum_phase(
        imp_linphase, truncate=False)

    imp_zerophase = pyfar.signals.impulse(
        n_samples+1, amplitude=np.ones((2, 3)))

    npt.assert_allclose(imp_minphase.time, imp_zerophase.time, atol=1e-10)


<<<<<<< HEAD
def test_impulse_response_delay():
    """Test delay of an ideal impulse."""
=======
@pytest.mark.parametrize("is_complex", [False, True])
def test_impulse_response_delay(is_complex):
    """Test delay of an ideal impulse"""
>>>>>>> 6e4dacbe
    n_samples = 2**10
    snr = 60
    start_sample = np.array([24])

    ir = pf.signals.impulse(n_samples, delay=start_sample)
    noise = pf.signals.noise(n_samples, rms=10**(-snr/20), seed=1)
    if is_complex:
        ir.fft_norm = 'none'
        noise.fft_norm = 'none'
        ir.complex = is_complex

    start_sample_est = dsp.find_impulse_response_delay(ir)
    npt.assert_allclose(start_sample_est, start_sample, atol=1e-6)

    ir_awgn = ir + noise
    start_sample_est = dsp.find_impulse_response_delay(ir_awgn)
    npt.assert_allclose(start_sample_est, start_sample, atol=1e-2)


def test_impulse_response_delay_sinc():
    """Test delay of a band-limited sinc function shifted by 1/2 samples."""
    sr = 44100
    n_samples = 128
    samples = np.arange(n_samples)
    delay_samples = n_samples // 2 + 1/2

    sinc = np.sinc(samples - delay_samples)
    win = sgn.get_window('hann', n_samples, fftbins=False)

    ir = pf.Signal(sinc*win, sr)
    start_samples = pf.dsp.find_impulse_response_delay(ir)
    npt.assert_allclose(start_samples, delay_samples, atol=1e-3, rtol=1e-4)


def test_impulse_response_delay_multidim():
    """Ideal multi-dimensional Signal of ideal impulses."""
    n_samples = 2**10
    snr = 60

    start_sample = [[14, 12, 16], [24, 5, 43]]
    ir = pf.signals.impulse(n_samples, delay=start_sample)

    noise = pf.signals.noise(n_samples, rms=10**(-snr/20), seed=1)

    ir_awgn = ir + noise
    start_sample_est = dsp.find_impulse_response_delay(ir_awgn)

    npt.assert_allclose(start_sample_est, start_sample, atol=1e-2)


@pytest.mark.parametrize("shape", [(4, 1), (1, 4), (1, ), (1, 1)])
def test_impulse_response_delay_cshape(shape):
    """Test if find_impulse_response_delay function keeps cshape of signals of
    shape `m x n` with `m = 1` or `n = 1`."""
    ir = pf.signals.impulse(256, 24, np.ones(shape))
    start_sample = dsp.find_impulse_response_delay(ir)

    assert start_sample.shape == ir.cshape


def test_impulse_response_start_insufficient_snr():
    n_samples = 2**9
    snr = 15

    ir = pf.signals.impulse(n_samples, 20)
    noise = pf.signals.noise(n_samples, rms=10**(-snr/20))
    ir_noise = ir + noise

    with pytest.warns(UserWarning, match='The SNR'):
        dsp.find_impulse_response_start(ir_noise)


def test_impulse_response_start():
    n_samples = 2**10
    ir = np.zeros(n_samples)
    snr = 60

    rng = np.random.default_rng()
    rand = rng.standard_normal((n_samples))
    noise = pf.Signal(rand * 10**(-snr/20), 44100)

    start_sample = 24
    ir[start_sample] = 1

    ir = pf.Signal(ir, 44100)

    start_sample_est = dsp.find_impulse_response_start(ir)
    assert start_sample_est == start_sample - 1

    ir_awgn = ir + noise
    start_sample_est = dsp.find_impulse_response_start(ir_awgn)
    assert start_sample_est == start_sample - 1


def test_impulse_response_theshold():
    n_samples = 2**10
    ir = np.zeros(n_samples)

    start_sample = 24
    ir[start_sample] = 1
    ir[start_sample-4:start_sample] = 10**(-5/10)

    ir = pf.Signal(ir, 44100)

    start_sample_est = dsp.find_impulse_response_start(ir, threshold=20)
    assert start_sample_est == start_sample - 4 - 1


def test_impulse_response_train():
    n_samples = 256
    # The start_sample is the last first below the threshold
    start_sample = 25
    delays = np.array([14, 22, 26, 30, 33])
    amplitudes = np.array([-40, -21, -6, 0, -9], dtype=float)

    ir = pf.signals.impulse(n_samples, delays, 10**(amplitudes/20))
    ir.time = np.sum(ir.time, axis=0)
    awgn = pf.signals.noise(n_samples, rms=10**(-60/20))
    ir += awgn

    start_sample_est = dsp.find_impulse_response_start(ir, threshold=20)

    assert start_sample_est == start_sample


def test_impulse_response_start_multidim():
    n_samples = 2**10
    n_channels = 3
    ir = np.zeros((n_channels, n_samples))

    snr = 60

    rng = np.random.default_rng()
    rand = rng.standard_normal((n_channels, n_samples))
    noise = pf.Signal(
        rand * 10**(-snr/20), 44100)

    start_sample = [24, 5, 43]
    ir[[0, 1, 2], start_sample] = 1

    ir = pf.Signal(ir, 44100)

    ir_awgn = ir + noise
    start_sample_est = dsp.find_impulse_response_start(ir_awgn)

    npt.assert_allclose(start_sample_est, np.array(start_sample) - 1)

    ir = np.zeros((2, n_channels, n_samples))

    rng = np.random.default_rng()
    rand = rng.standard_normal((2, n_channels, n_samples))
    noise = pf.Signal(
        rand * 10**(-snr/20), 44100)

    start_sample_1 = [24, 5, 43]
    ir[0, [0, 1, 2], start_sample_1] = 1
    start_sample_2 = [14, 12, 16]
    ir[1, [0, 1, 2], start_sample_2] = 1

    ir = pf.Signal(ir, 44100)

    start_samples = np.vstack((start_sample_1, start_sample_2))

    ir_awgn = ir + noise
    start_sample_est = dsp.find_impulse_response_start(ir_awgn)

    npt.assert_allclose(start_sample_est, start_samples - 1)


@pytest.mark.parametrize("shape", [(4, 1), (1, 4), (1, ), (1, 1)])
def test_impulse_response_start_cshape(shape):
    """Test if find_impulse_response_start function keeps cshape of signals of
    shape `m x n` with `m = 1` or `n = 1`."""
    ir = pf.signals.impulse(256, 24, np.ones(shape))
    start_sample = dsp.find_impulse_response_start(ir)

    assert start_sample.shape == ir.cshape


def test_impulse_response_start_multidim_complex():
    n_samples = 2**10
    n_channels = 3
    ir = np.zeros((n_channels, n_samples), dtype=complex)

    snr = 60
    rng = np.random.default_rng()
    noise = pf.Signal(
        rng.standard_normal((n_channels, n_samples)) * 10**(-snr/20), 44100)

    start_sample_real = [24, 5, 43]
    ir[[0, 1, 2], start_sample_real] = 1

    start_sample_imag = [14, 3, 20]
    ir[[0, 1, 2], start_sample_imag] = 1j

    ir = pf.Signal(ir, 44100, is_complex=True)

    ir_awgn = ir + noise
    start_sample_est = dsp.find_impulse_response_start(ir_awgn)

    npt.assert_allclose(start_sample_est[0, :],
                        np.array(start_sample_real) - 1)
    npt.assert_allclose(start_sample_est[1, :],
                        np.array(start_sample_imag) - 1)

    ir = np.zeros((2, n_channels, n_samples), dtype=complex)
    rng = np.random.default_rng()
    noise = pf.Signal(
        rng.standard_normal((n_channels, n_samples)) * 10**(-snr/20), 44100)

    start_sample_real_1 = [24, 5, 43]
    start_sample_imag_1 = [14, 3, 20]
    ir[0, [0, 1, 2], start_sample_real_1] = 1
    ir[0, [0, 1, 2], start_sample_imag_1] = 1j
    start_sample_real_2 = [14, 12, 16]
    start_sample_imag_2 = [35, 7, 3]
    ir[1, [0, 1, 2], start_sample_real_2] = 1
    ir[1, [0, 1, 2], start_sample_imag_2] = 1j

    ir = pf.Signal(ir, 44100, is_complex=True)

    start_samples_real = np.vstack((start_sample_real_1, start_sample_real_2))
    start_samples_imag = np.vstack((start_sample_imag_1, start_sample_imag_2))

    ir_awgn = ir + noise
    start_sample_est = dsp.find_impulse_response_start(ir_awgn)

    npt.assert_allclose(start_sample_est[0, :, :], start_samples_real - 1)
    npt.assert_allclose(start_sample_est[1, :, :], start_samples_imag - 1)


def test_convolve_default():
    x = pf.Signal([1, 0.5, 0.25, 0], 44100)
    y = pf.Signal([1, -1, 0], 44100)

    res = dsp.convolve(x, y)
    desired = np.array([[1, -0.5, -0.25, -0.25, 0, 0]])
    np.testing.assert_allclose(res.time, desired, atol=1e-10)


def test_convolve_complex():
    '''Test dsp.convolve with complex signals with default parameters'''
    x = pf.Signal([1, 0.5, 0.25, 0], 44100, is_complex=True)
    y = pf.Signal([1, -1, 0], 44100, is_complex=True)

    res = dsp.convolve(x, y)
    desired = np.array([[1, -0.5, -0.25, -0.25, 0, 0]], dtype='complex')
    np.testing.assert_allclose(res.time, desired, atol=1e-10)


def test_convolve_sampling_rate_error():
    x = pf.Signal([1, 0.5, 0.25, 0], 44100)
    y = pf.Signal([1, 0.5, 0.25, 0], 48000)

    with pytest.raises(ValueError, match="sampling rates"):
        dsp.convolve(x, y)


def test_convolve_fft_norm_error():
    x = pf.Signal([1, 0.5, 0.25, 0], 44100, fft_norm='unitary')
    y = pf.Signal([1, 0.5, 0.25, 0], 44100, fft_norm='amplitude')

    with pytest.raises(ValueError, match="fft_norm"):
        dsp.convolve(x, y)


@pytest.mark.parametrize("method", ['overlap_add', 'fft'])
@pytest.mark.parametrize("mode, desired", [
    ('full', np.array([[1, -0.5, 0.1, -0.35, -0.05, 0.01]])),
    ('cut', np.array([[1, -0.5, 0.1, -0.35]])),
    ('cyclic', np.array([[0.95, -0.49, 0.1, -0.35]]))])
def test_convolve_mode_and_method(method, mode, desired):
    x = pf.Signal([1, 0.5, 0.5, 0.1], 44100)
    y = pf.Signal([1, -1, 0.1], 44100)
    res = dsp.convolve(x, y, mode=mode, method=method)
    np.testing.assert_allclose(res.time, desired, atol=1e-10)


@pytest.mark.parametrize("method", ['overlap_add', 'fft'])
@pytest.mark.parametrize("mode, desired", [
    ('full', np.array([[1, -0.5, 0.1, -0.35, -0.05, 0.01]], dtype='complex')),
    ('cut', np.array([[1, -0.5, 0.1, -0.35]], dtype='complex')),
    ('cyclic', np.array([[0.95, -0.49, 0.1, -0.35]], dtype='complex'))])
def test_convolve_mode_and_method_complex(method, mode, desired):
    '''Test dsp.convolve with complex signals with various methods and modes'''
    x = pf.Signal([1, 0.5, 0.5, 0.1], 44100, is_complex=True)
    y = pf.Signal([1, -1, 0.1], 44100, is_complex=True)
    res = dsp.convolve(x, y, mode=mode, method=method)
    np.testing.assert_allclose(res.time, desired, atol=1e-10)


@pytest.mark.parametrize("method", ['overlap_add', 'fft'])
@pytest.mark.parametrize("mode, desired", [
    ('full', np.array([[1, -0.5, 0.1, -0.35, -0.05, 0.01]], dtype='complex')),
    ('cut', np.array([[1, -0.5, 0.1, -0.35]], dtype='complex')),
    ('cyclic', np.array([[0.95, -0.49, 0.1, -0.35]], dtype='complex'))])
def test_convolve_mode_and_method_real_complex(method, mode, desired):
    '''Test dsp.convolve with complex signals with various methods and modes'''
    x = pf.Signal([1, 0.5, 0.5, 0.1], 44100, is_complex=False)
    y = pf.Signal([1, -1, 0.1], 44100, is_complex=True)
    res = dsp.convolve(x, y, mode=mode, method=method)
    np.testing.assert_allclose(res.time, desired, atol=1e-10)


def test_convolve_mismatching_cdims():
    """
    Test if convolve works with broadcastable signals with different cdims.
    """
    # generate and convolve signals
    signal_a = pf.signals.impulse(1, amplitude=np.atleast_2d([1, 2]))
    signal_b = pf.Signal([1, -1], 44100)
    result = pf.dsp.convolve(signal_a, signal_b)
    # check the result
    npt.assert_almost_equal(result.time[0, 0].flatten(), [1, -1])
    npt.assert_almost_equal(result.time[0, 1].flatten(), [2, -2])


def test_convolve_mode_error():
    x = pf.Signal([1, 0.5, 0.25, 0], 44100)
    y = pf.Signal([1, -1, 0], 44100)

    with pytest.raises(ValueError, match='Invalid mode'):
        dsp.convolve(x, y, mode='invalid')


def test_convolve_method_error():
    x = pf.Signal([1, 0.5, 0.25, 0], 44100)
    y = pf.Signal([1, -1, 0], 44100)

    with pytest.raises(ValueError, match='Invalid method'):
        dsp.convolve(x, y, method='invalid')<|MERGE_RESOLUTION|>--- conflicted
+++ resolved
@@ -734,14 +734,9 @@
     npt.assert_allclose(imp_minphase.time, imp_zerophase.time, atol=1e-10)
 
 
-<<<<<<< HEAD
-def test_impulse_response_delay():
-    """Test delay of an ideal impulse."""
-=======
 @pytest.mark.parametrize("is_complex", [False, True])
 def test_impulse_response_delay(is_complex):
-    """Test delay of an ideal impulse"""
->>>>>>> 6e4dacbe
+    """Test delay of an ideal impulse."""
     n_samples = 2**10
     snr = 60
     start_sample = np.array([24])
