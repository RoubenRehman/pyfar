--- conflicted
+++ resolved
@@ -76,16 +76,6 @@
     assert res.n_samples == 7
 
 
-<<<<<<< HEAD
-def test_output_sweep():
-    """Test of flat output frequency response resulting from deconvolving
-    a sweep with the same sweep.
-    """
-    sweep = pfs.exponential_sweep_time(44100, (100, 10000))
-    res = pf.dsp.dsp.deconvolve(sweep,
-                                sweep,
-                                freq_range=(1, 44100)).freq[0, 1000:-12500]
-=======
 @pytest.mark.parametrize("is_complex_sig1", [True, False])
 @pytest.mark.parametrize("is_complex_sig2", [True, False])
 def test_output_sweep(is_complex_sig1, is_complex_sig2):
@@ -108,7 +98,6 @@
     res = pf.dsp.dsp.deconvolve(
         sweep_1, sweep_2,
         freq_range=(1, 44100)).freq[0, eval_range_start+10:-12500]
->>>>>>> 7435e9df
     npt.assert_allclose(np.ones_like(res), res, atol=1e-9)
 
 
