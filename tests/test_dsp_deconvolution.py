--- conflicted
+++ resolved
@@ -79,14 +79,7 @@
 @pytest.mark.parametrize("is_complex_sig2", [True, False])
 def test_output_sweep(is_complex_sig1, is_complex_sig2):
     """test of flat output frequency response resulting from deconvolving
-<<<<<<< HEAD
-    a sweep with the same sweep."""
-    sweep = pfs.exponential_sweep_time(44100, (100, 10000))
-    res = pf.dsp.dsp.deconvolve(sweep,
-                                sweep,
-                                freq_range=(1, 44100)).freq[0, 1000:-12500]
-=======
-       a sweep with the same sweep"""
+       a sweep with the same sweep."""
     fs = 44100
     sweep_1 = pfs.exponential_sweep_time(fs, (100, 10000))
     sweep_2 = pfs.exponential_sweep_time(fs, (100, 10000))
@@ -104,7 +97,6 @@
     res = pf.dsp.dsp.deconvolve(
         sweep_1, sweep_2,
         freq_range=(1, 44100)).freq[0, eval_range_start+10:-12500]
->>>>>>> 6e4dacbe
     npt.assert_allclose(np.ones_like(res), res, atol=1e-9)
 
 
