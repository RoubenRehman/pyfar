--- conflicted
+++ resolved
@@ -9,55 +9,35 @@
 def test_n_bins_even():
     n_samples = 6
     truth = int(n_samples/2 + 1)
-<<<<<<< HEAD
-    n_bins = fft._calc_n_bins_from_time_data(n_samples)
-=======
     n_bins = fft._n_bins_from_n_samples(n_samples)
->>>>>>> cce420ff
     assert n_bins == truth
 
 
 def test_n_bins_odd():
     n_samples = 7
     truth = int((n_samples + 1)/2)
-<<<<<<< HEAD
-    n_bins = fft._calc_n_bins_from_time_data(n_samples)
-=======
     n_bins = fft._n_bins_from_n_samples(n_samples)
->>>>>>> cce420ff
     assert n_bins == truth
 
 
 def test_n_bins_complex():
     n_samples = 6
     truth = n_samples
-<<<<<<< HEAD
-    n_bins = fft._calc_n_bins_from_time_data(n_samples, complex=True)
-=======
     n_bins = fft._n_bins_from_n_samples(n_samples, complex_time=True)
->>>>>>> cce420ff
     assert n_bins == truth
 
 
 def test_n_samples():
     n_bins = 6
     truth = int(n_bins-1) * 2
-<<<<<<< HEAD
-    n_samples = fft._calc_n_samples_from_frequency_data(n_bins)
-=======
     n_samples = fft._n_samples_from_n_bins(n_bins)
->>>>>>> cce420ff
     assert n_samples == truth
 
 
 def test_n_samples_complex():
     n_bins = 7
     truth = n_bins
-<<<<<<< HEAD
-    n_samples = fft._calc_n_samples_from_frequency_data(n_bins, complex=True)
-=======
     n_samples = fft._n_samples_from_n_bins(n_bins, is_complex=True)
->>>>>>> cce420ff
     assert n_samples == truth
 
 
@@ -407,11 +387,7 @@
     data_odd = [1, 2, 3, 4, 5, 6, 7]
     fr_odd = fft.rfft(data_odd, n_samples=7, sampling_rate=48000,
                       fft_norm='none')
-<<<<<<< HEAD
-    fr_odd_both = fft.add_mirror_spectrum(fr_odd, even=False)
-=======
     fr_odd_both = fft.add_mirror_spectrum(fr_odd, even_samples=False)
->>>>>>> cce420ff
     fr_odd_desired = fft.fft(data_odd, n_samples=7, sampling_rate=48000,
                              fft_norm='none')
 
@@ -422,11 +398,7 @@
     data_even = [1, 2, 3, 4, 5, 6]
     fr_even = fft.rfft(data_even, n_samples=6, sampling_rate=48000,
                        fft_norm='none')
-<<<<<<< HEAD
-    fr_even_both = fft.add_mirror_spectrum(fr_even, even=True)
-=======
     fr_even_both = fft.add_mirror_spectrum(fr_even, even_samples=True)
->>>>>>> cce420ff
     fr_even_desired = fft.fft(data_even, n_samples=6, sampling_rate=48000,
                               fft_norm='none')
     npt.assert_allclose(
@@ -456,9 +428,6 @@
 
     npt.assert_allclose(
         fr_even_single, fr_even_desired,
-<<<<<<< HEAD
-        rtol=1e-12)
-=======
         rtol=1e-12)
 
 
@@ -494,5 +463,4 @@
     n_samples = 5
     data = np.array([1+1j, 2+2j, 3+3j, 4+4j, 5+5j])
     assert not fft._check_conjugate_symmetry(
-        fft.fft(data, n_samples, sampling_rate, fft_norm))
->>>>>>> cce420ff
+        fft.fft(data, n_samples, sampling_rate, fft_norm))