import numpy as np
import numpy.testing as npt
import pytest

import pyfar as pf


def test_find_nearest_simple():
    """Test returns of find_nearest_k."""
    # 1D cartesian, nearest point
    x = np.arange(6)
    coords = pf.Coordinates(x, 0, 0)
    find = pf.Coordinates(1, 0, 0)
    i, d = coords.find_nearest(find)
    assert i[0] == 1
    assert find == coords[i]
    assert d == 0


@pytest.mark.parametrize(('azimuth', 'distance_measure', 'distance'), [
    (0, 'spherical_radians', 0),                        # radians match
    (np.pi / 16, 'spherical_radians', np.pi / 16),      # radians no match
    (0, 'spherical_meter', 0),                          # meters match
    (np.pi / 16, 'spherical_meter', np.pi / 16 * 1.1),   # meters no match
])
def test_find_nearest_simple_spherical_distance(
        azimuth, distance_measure, distance):
    """Test spherical distance measures for find nearest."""
    # 1D spherical coordinates points in front and to the left
    coords = pf.Coordinates().from_spherical_elevation([0, np.pi/2], 0, 1.1)
    find = pf.Coordinates().from_spherical_elevation(azimuth, 0, 1.1)
    i, d = coords.find_nearest(find, distance_measure=distance_measure)
    assert i[0] == 0
    assert np.abs(d - distance) < 1e-15


def test_find_nearest_1d_2d():
    # 1D spherical, nearest point
    coords = pf.Coordinates(np.arange(10), 0, 1)

    find = pf.Coordinates(
        np.array([[0, 1], [2, 3]]), 0, 1)
    i, d = coords.find_nearest(find)
    assert find == coords[i]
    npt.assert_equal(i[0].shape, d.shape)
    npt.assert_equal(i[0].shape, (2, 2))


def test_find_nearest_2d_2d():
    # 1D spherical, nearest point
    x = np.arange(6*7).reshape((6, 7))
    coords = pf.Coordinates(x, 0, 1)

    find = pf.Coordinates(
        np.array([[0, 1], [2, 3], [4, 5]]), 0, 1)
    i, d = coords.find_nearest(find)
    assert coords[i] == find
    npt.assert_equal(i[0].shape, d.shape)
    npt.assert_equal(d.shape, (3, 2))
    npt.assert_equal(len(i), 2)


def test_find_nearest_2d_2d_k5():
    # 1D spherical, nearest point
    x = np.arange(9).reshape((3, 3))
    coords = pf.Coordinates(x, 0, 1)

    find = pf.Coordinates(
        np.array([[0, 1], [2, 3]]), 0, 1)
    i, d = coords.find_nearest(find, k=5)
    assert coords[i[0]] == find  # k=0
    npt.assert_equal(d.shape, (5, 2, 2))
    npt.assert_equal(len(i), 5)
    npt.assert_equal(len(i[0]), 2)
    npt.assert_equal(i[0][0].shape, (2, 2))


def test_find_nearest_2d_k3():
    # 1D spherical, nearest point
    coords = pf.samplings.sph_gaussian(sh_order=47)
    k = 5
    find = pf.Coordinates.from_spherical_elevation(
        np.array([[0, np.pi/2], [np.pi, 3*np.pi/2]]), 0, 1)
    i, d = coords.find_nearest(find, k=k)
    npt.assert_equal(i[0][0].shape, (2, 2))
    npt.assert_equal(len(i), k)
    npt.assert_equal(d.shape, (k, 2, 2))
    for kk in range(k):
        actual_distance = np.sqrt(np.sum(
            (coords[i[kk]].cartesian - find.cartesian)**2, axis=-1))
        npt.assert_equal(actual_distance, d[kk])


def test_find_nearest_error():
    coords = pf.samplings.sph_gaussian(sh_order=47)
    find = pf.Coordinates(1, 0, 0)

    # test out of range parameters
    match = 'k must be an integer > 0 and <= self.csize'
    with pytest.raises(ValueError, match=match):
        coords.find_nearest(find, -1)

    # test Coordinate object as input
    match = 'find must be an pf.Coordinates object.'
    with pytest.raises(ValueError, match=match):
        coords.find_nearest(5, 1)

    # test wrong string for distance measure
    match = 'distance_measure needs to be in '
    with pytest.raises(ValueError, match=match):
        coords.find_nearest(find, 1, 'bla')

    # test wrong type for distance measure
    match = 'distance_measure needs to be in '
    with pytest.raises(ValueError, match=match):
        coords.find_nearest(find, 1, 5)

    # test negative radius_tol
    with pytest.raises(ValueError,
                       match="radius_tol must be a non negative number."):
        coords.find_nearest(find, 1, "spherical_radians", -1)


def test_find_nearest_radius_tol():
    coords = pf.Coordinates.from_spherical_elevation(
        np.arange(0, 360, 10)*np.pi/180, 0, 1)
    radius = coords.radius
    radius[0] = 1.09
    coords.radius = radius
    coords2find = pf.Coordinates.from_spherical_elevation(0, 0, 1)
    idx, _ = coords.find_nearest(
        coords2find,
        1,
        "spherical_radians",
        radius_tol=0.1)
    assert coords[idx] == coords[0]


def test_find_within_simple():
    x = np.arange(6)
    coords = pf.Coordinates(x, 0, 0)
    find = pf.Coordinates(2, 0, 0)
    index = coords.find_within(find, 1)
    assert len(index) == 1
    npt.assert_equal(index[0], [1, 2, 3])


def test_find_within_multiple_points():
    x = np.arange(6)
    coords = pf.Coordinates(x, 0, 0)
    find = pf.Coordinates([2, 3], 0, 0)
    index = coords.find_within(find, 1)
    assert len(index) == find.csize
    for i in range(find.csize):
        index_desired = coords.find_within(find[i], 1)
        npt.assert_equal(index[i], index_desired)


def test_find_within_multiple_dim_points():
    x = np.arange(9).reshape((3, 3))
    coords = pf.Coordinates(x, 0, 0)
    find = pf.Coordinates([2, 0], 0, 0)
    index = coords.find_within(find, 1)
    assert len(index) == find.csize
    for i in range(find.csize):
        index_desired = coords.find_within(find[i], 1)
        assert coords[index[i]] == coords[index_desired]


def test_find_within_error():
    coords = pf.samplings.sph_gaussian(sh_order=47)
    find = pf.Coordinates(1, 0, 0)

    # test out of range parameters
    match = 'distance must be a non negative number'
    with pytest.raises(ValueError, match=match):
        coords.find_within(find, -1, 'euclidean')

    # test Coordinate object as input
    match = 'coords must be an pf.Coordinates object.'
    with pytest.raises(ValueError, match=match):
        coords.find_within(5, 1)

    # test wrong string for distance measure
    match = 'distance_measure needs to be in '
    with pytest.raises(ValueError, match=match):
        coords.find_within(find, 1, 'bla')

    # test wrong type for distance measure
    match = 'distance_measure needs to be in '
    with pytest.raises(ValueError, match=match):
        coords.find_within(find, 1, 5)

    match = 'atol must be a non negative number.'
    with pytest.raises(ValueError, match=match):
        coords.find_within(find, 1, atol=-1)

    match = 'atol must be a non negative number.'
    with pytest.raises(ValueError, match=match):
        coords.find_within(find, 1, atol='h')

    match = 'radius_tol must be a non negative number.'
    with pytest.raises(ValueError, match=match):
        coords.find_within(find, 1, radius_tol='h')

    match = 'return_sorted must be a bool.'
    with pytest.raises(ValueError, match=match):
        coords.find_within(find, 1, return_sorted=-1)


@pytest.mark.parametrize('distance_measure', [
     'spherical_radians', 'spherical_meter',
])
@pytest.mark.parametrize('radius', [.5, 1, 2])
def test_find_within_spherical(distance_measure, radius):
<<<<<<< HEAD
    """Test spherical distance measures for different radii."""
=======
    '''Test spherical distance measures for different radii.'''
>>>>>>> 64a90ebc
    # Sampling grid in the median plane
    coords = pf.Coordinates.from_spherical_front(
        np.arange(0, 360, 10)*np.pi/180, np.pi/2, radius)
    # query point at north pole
    find = pf.Coordinates(0, 0, radius)
    # search within 90 degrees
    distance = np.pi / 2
    if distance_measure == 'spherical_meter':
        distance *= radius
    spatial_mask = coords.find_within(
        find,
        distance=distance,
        distance_measure=distance_measure)
    # all points with positive z-coordinates must be found
    npt.assert_array_equal(coords[spatial_mask], coords[coords.z >= 0])


def test_find_within_atol():
    coords = pf.Coordinates(
        np.arange(0, 1, 0.1), 0, 0)
    find = pf.Coordinates(0.5, 0, 0)
    spatial_mask = coords.find_within(
        find,
        distance=0.1,
        distance_measure='euclidean',
        atol=0.11)
    npt.assert_array_equal(coords[spatial_mask].csize, 5)

    spatial_mask = coords.find_within(
        find,
        distance=0.1,
        distance_measure='euclidean',
        atol=0.05)
    npt.assert_array_equal(coords[spatial_mask].csize, 3)


def test_find_within_tol_radius():
<<<<<<< HEAD
    """Test spherical distance measure with tolerance for radius."""
=======
    '''Test spherical distance measure with tolerance for radius.'''
>>>>>>> 64a90ebc
    # Sampling grid in the median plane with varying radii
    coords = pf.Coordinates.from_spherical_front(
        np.arange(0, 360, 10)*np.pi/180, np.pi/2, 1)
    radius = coords.radius
    radius[0] = 1.01
    coords.radius = radius
    # query point at north pole
    find = pf.Coordinates(0, 0, 1)
    # search within 90 degrees
    spatial_mask = coords.find_within(
        find,
        distance=np.pi/2,
        distance_measure='spherical_radians',
        radius_tol=0.011)
    # all points with positive z-coordinates must be found
    npt.assert_array_equal(coords[spatial_mask], coords[coords.z >= 0])<|MERGE_RESOLUTION|>--- conflicted
+++ resolved
@@ -213,11 +213,7 @@
 ])
 @pytest.mark.parametrize('radius', [.5, 1, 2])
 def test_find_within_spherical(distance_measure, radius):
-<<<<<<< HEAD
     """Test spherical distance measures for different radii."""
-=======
-    '''Test spherical distance measures for different radii.'''
->>>>>>> 64a90ebc
     # Sampling grid in the median plane
     coords = pf.Coordinates.from_spherical_front(
         np.arange(0, 360, 10)*np.pi/180, np.pi/2, radius)
@@ -255,11 +251,7 @@
 
 
 def test_find_within_tol_radius():
-<<<<<<< HEAD
     """Test spherical distance measure with tolerance for radius."""
-=======
-    '''Test spherical distance measure with tolerance for radius.'''
->>>>>>> 64a90ebc
     # Sampling grid in the median plane with varying radii
     coords = pf.Coordinates.from_spherical_front(
         np.arange(0, 360, 10)*np.pi/180, np.pi/2, 1)
