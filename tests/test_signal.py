import numpy as np
import numpy.testing as npt
import pytest

from pyfar import Signal


def test_signal_init(sine):
    """Test to init Signal without optional parameters."""
    signal = Signal(sine.time, sine.sampling_rate, domain='time')
    assert isinstance(signal, Signal)


def test_signal_init_list(sine):
    signal = Signal(sine.time.tolist(), sine.sampling_rate, domain='time')
    assert isinstance(signal, Signal)

    signal = Signal(impulse_list, 44100, domain='freq')
    assert isinstance(signal, Signal)


def test_signal_init_default_parameter(sine):
    # using all defaults
    signal = Signal(sine.time, sine.sampling_rate)
    assert signal.domain == 'time'
    assert signal.fft_norm == 'none'
<<<<<<< HEAD
    assert signal.comment == 'none'

    # default of fft_norm depending on signal type
    signal = Signal(impulse_list, 44100)
=======
    assert signal.comment is None
>>>>>>> 479956ef
    assert signal.fft_norm == 'none'


def test_signal_comment():
    signal = Signal([1, 0, 0], 44100, comment='Bla')
    assert signal.comment == 'Bla'

    signal.comment = 'Blub'
    assert signal.comment == 'Blub'


def test_domain_getter_freq():
    signal = Signal(np.array([1]), 44100)
    signal._domain = 'freq'
    assert signal.domain == 'freq'


def test_domain_getter_time():
    signal = Signal(np.array([1]), 44100)
    signal._domain = 'time'
    assert signal.domain == 'time'


def test_domain_setter_error():
    signal = Signal(np.array([1]), 44100)
    with pytest.raises(ValueError, match='Incorrect domain'):
        signal.domain = 'quark'


def test_domain_setter_freq_when_freq():
    signal = Signal(np.array([1]), 44100)
    domain = 'freq'
    signal._domain = domain
    signal.domain = domain
    assert signal.domain == domain


def test_domain_setter_freq_when_time(sine):
    signal = Signal(
        sine.time, sine.sampling_rate, domain='time',
        fft_norm=sine.fft_norm)
    domain = 'freq'
    signal.domain = domain
    assert signal.domain == domain
    npt.assert_allclose(
        signal._data, sine.freq, rtol=1e-10, atol=1e-10)


def test_domain_setter_time_when_time():
    signal = Signal(np.array([1]), 44100)
    domain = 'time'
    signal._domain = domain
    signal.domain = domain
    assert signal.domain == domain


def test_domain_setter_time_when_freq(sine):
    signal = Signal(
        sine.freq, sine.sampling_rate, domain='freq',
        fft_norm=sine.fft_norm)
    domain = 'time'
    signal.domain = domain
    assert signal.domain == domain
    npt.assert_allclose(
        signal._data, sine.time, atol=1e-10, rtol=1e-10)


def test_signal_init_val(sine):
    """Test to init Signal with complete parameters."""
    signal = Signal(
        sine.time, sine.sampling_rate, domain='time',
        fft_norm=sine.fft_norm)
    assert isinstance(signal, Signal)


def test_n_samples(sine):
    """Test for number of samples."""
    signal = Signal(sine.time, sine.sampling_rate, domain='time')
    assert signal.n_samples == sine.n_samples


def test_n_bins(sine):
    """Test for number of freq bins."""
    signal = Signal(sine.time, sine.sampling_rate, domain='time')
    assert signal.n_bins == sine.n_bins


def test_times(sine):
    """Test for the time instances."""
    signal = Signal(sine.time, sine.sampling_rate, domain='time')
    npt.assert_allclose(signal.times, sine.times)


def test_getter_time(sine, impulse):
    """Test if attribute time is accessed correctly."""
    signal = Signal(sine.time, sine.sampling_rate)
    signal._domain = 'time'
    signal._data = impulse.time
    npt.assert_allclose(signal.time, impulse.time)


def test_setter_time(sine, impulse):
    """Test if attribute time is set correctly."""
    signal = Signal(sine.time, sine.sampling_rate)
    signal.time = impulse.time
    assert signal._domain == 'time'
    npt.assert_allclose(signal._data, impulse.time)


def test_getter_freq(sine, impulse):
    """Test if attribute freq is accessed correctly."""
    signal = Signal(sine.time, sine.sampling_rate, fft_norm='rms')
    signal._domain = 'freq'
    signal._data = impulse.freq
    npt.assert_allclose(signal.freq, impulse.freq)


def test_setter_freq(sine, impulse):
    """Test if attribute freq is set correctly."""
    signal = Signal(sine.time, sine.sampling_rate)
    signal.freq = impulse.freq
    assert signal.domain == 'freq'
    npt.assert_allclose(signal._data, impulse.freq)


def test_re_setter_freq():
    """Test the warning for estimating the number of samples from n_bins."""
    signal = Signal([1, 2, 3], 44100, domain='freq', n_samples=4)
    with pytest.warns(UserWarning):
        signal.freq = [1, 2, 3, 4]


def test_getter_sampling_rate(sine):
    """Test if attribute sampling rate is accessed correctly."""
    signal = Signal(sine, sine.sampling_rate)
    signal._sampling_rate = 1000
    assert signal.sampling_rate == 1000


def test_setter_sampligrate(sine):
    """Test if attribute sampling rate is set correctly."""
    signal = Signal(sine.time, sine.sampling_rate)
    signal.sampling_rate = 1000
    assert signal._sampling_rate == 1000


def test_getter_signal_type(sine, sine_rms):
    """Test if attribute signal type is accessed correctly."""
    signal = Signal(sine.time, sine.sampling_rate, fft_norm=sine.fft_norm)
    npt.assert_string_equal(signal.signal_type, 'energy')

<<<<<<< HEAD
    signal_type = "power"
    signal = Signal(sine, 44100, fft_norm='rms')
    signal._signal_type = signal_type
    npt.assert_string_equal(signal.signal_type, signal_type)
=======
    signal = Signal(
        sine_rms.time, sine_rms.sampling_rate, fft_norm=sine_rms.fft_norm)
    npt.assert_string_equal(signal.signal_type, 'power')
>>>>>>> 479956ef


def test_setter_signal_type(sine):
    """Test if attribute signal type is set correctly."""
    signal = Signal(sine.time, sine.sampling_rate)
    with pytest.raises(DeprecationWarning):
        signal.signal_type = 'energy'


def test_getter_fft_norm(sine):
    signal = Signal(sine.time, sine.sampling_rate, fft_norm='psd')
    assert signal.fft_norm == 'psd'


def test_setter_fft_norm():
    spec_power_unitary = np.atleast_2d([1, 2, 1])
    spec_power_amplitude = np.atleast_2d([1/4, 2/4, 1/4])

    signal = Signal(
        spec_power_unitary, 44100, n_samples=4, domain='freq',
        fft_norm='unitary')

    # changing the fft_norm also changes the spectrum
    signal.fft_norm = 'amplitude'
    assert signal.fft_norm == 'amplitude'
    npt.assert_allclose(signal.freq, spec_power_amplitude, atol=1e-15)

    # changing the fft norm in the time domain does not change the time data
    signal.domain = 'time'
    time_power_amplitude = signal._data.copy()
    signal.fft_norm = 'unitary'
    npt.assert_allclose(signal.time, time_power_amplitude)
    npt.assert_allclose(signal.freq, spec_power_unitary)

    # setting an invalid fft_norm
    with pytest.raises(ValueError):
        signal.fft_norm = 'bullshit'


def test_dtype(sine):
    """Test for the getter od dtype."""
    dtype = np.float64
    signal = Signal(sine.time, sine.sampling_rate, dtype=dtype)
    assert signal.dtype == dtype


def test_signal_length(sine):
    """Test for the signal length."""
    signal = Signal(sine.time, sine.sampling_rate)
    assert signal.signal_length == sine.times[-1]


def test_cshape(sine_two_by_two_channel):
    """Test the attribute cshape."""
    signal = Signal(
        sine_two_by_two_channel.time, sine_two_by_two_channel.sampling_rate)
    assert signal.cshape == sine_two_by_two_channel.cshape


def test_magic_getitem(sine_two_by_two_channel):
    """Test slicing operations by the magic function __getitem__."""
    signal = Signal(
        sine_two_by_two_channel.time, sine_two_by_two_channel.sampling_rate,
        domain='time')
    npt.assert_allclose(signal[0]._data, sine_two_by_two_channel.time[0])


def test_magic_getitem_slice(sine_two_by_two_channel):
    """Test slicing operations by the magic function __getitem__."""
    signal = Signal(
        sine_two_by_two_channel.time, sine_two_by_two_channel.sampling_rate,
        domain='time')
    npt.assert_allclose(signal[:1]._data, sine_two_by_two_channel.time[:1])


def test_magic_getitem_allslice(sine_two_by_two_channel):
    """Test slicing operations by the magic function __getitem__."""
    signal = Signal(
        sine_two_by_two_channel.time, sine_two_by_two_channel.sampling_rate,
        domain='time')
    npt.assert_allclose(signal[:]._data, sine_two_by_two_channel.time[:])


def test_magic_setitem(sine, impulse):
    """Test the magic function __setitem__."""
    signal = Signal(sine.time, sine.sampling_rate)
    set_signal = Signal(impulse.time, impulse.sampling_rate)
    signal[0] = set_signal
    npt.assert_allclose(signal._data, set_signal._data)


def test_magic_setitem_wrong_sr(sine):
    """Test the magic function __setitem__."""
    signal = Signal(sine.time, sine.sampling_rate)
    set_signal = Signal(sine.time, 48000)
    with pytest.raises(ValueError, match='sampling rates do not match'):
        signal[0] = set_signal


def test_magic_setitem_wrong_norm(sine, sine_rms):
    """Test the magic function __setitem__."""
    signal = Signal(sine.time, sine.sampling_rate, fft_norm=sine.fft_norm)
    set_signal = Signal(
        sine_rms.time, sine_rms.sampling_rate, fft_norm=sine_rms.fft_norm)
    with pytest.raises(ValueError, match='FFT norms do not match'):
        signal[0] = set_signal


def test_magic_setitem_wrong_n_samples(sine):
    """Test the magic function __setitem__."""
    signal = Signal(sine.time, sine.sampling_rate)
    set_signal = Signal(sine.time[..., :-10], sine.sampling_rate)
    with pytest.raises(ValueError, match='number of samples does not match'):
        signal[0] = set_signal


def test_magic_len(sine):
    """Test the magic function __len__."""
    signal = Signal(sine.time, sine.sampling_rate)
    assert len(signal) == sine.n_samples


def test_find_nearest_time():
    sampling_rate = 100
    signal = Signal(np.zeros(100), sampling_rate)
    actual = signal.find_nearest_time(0.5)
    expected = 50
    assert actual == expected

    actual = signal.find_nearest_time([0.5, 0.75])
    expected = [50, 75]
    npt.assert_allclose(actual, expected)


def test_find_nearest_frequency():
    sampling_rate = 100
    signal = Signal(np.zeros(100*2), sampling_rate*2)
    actual = signal.find_nearest_frequency(50)
    expected = 50
    assert actual == expected

    actual = signal.find_nearest_frequency([50, 75])
    expected = [50, 75]
    npt.assert_allclose(actual, expected)


def test_reshape():
<<<<<<< HEAD

    # test reshape with tuple
    signal_in = Signal(np.random.rand(6, 256), 44100)
    signal_out = signal_in.reshape((3, 2))
    npt.assert_allclose(signal_in._data.reshape(3, 2, -1), signal_out._data)
    assert id(signal_in) != id(signal_out)

    signal_out = signal_in.reshape((3, -1))
    npt.assert_allclose(signal_in._data.reshape(3, 2, -1), signal_out._data)
    assert id(signal_in) != id(signal_out)

    # test reshape with int
    signal_in = Signal(np.random.rand(3, 2, 256), 44100)
    signal_out = signal_in.reshape(6)
    npt.assert_allclose(signal_in._data.reshape(6, -1), signal_out._data)
    assert id(signal_in) != id(signal_out)


def test_reshape_exceptions():
    signal_in = Signal(np.random.rand(6, 256), 44100)
    signal_out = signal_in.reshape((3, 2))
    npt.assert_allclose(signal_in._data.reshape(3, 2, -1), signal_out._data)
    # test assertion for non-tuple input
    with pytest.raises(ValueError):
        signal_out = signal_in.reshape([3, 2])

    # test assertion for wrong dimension
    with pytest.raises(ValueError, match='Can not reshape signal of cshape'):
        signal_out = signal_in.reshape((3, 4))


def test_flatten():

    # test 2D signal (flatten should not change anything)
    x = np.random.rand(2, 256)
    signal_in = Signal(x, 44100)
    signal_out = signal_in.flatten()

    npt.assert_allclose(signal_in._data, signal_out._data)
    assert id(signal_in) != id(signal_out)

    # test 3D signal
    x = np.random.rand(3, 2, 256)
    signal_in = Signal(x, 44100)
    signal_out = signal_in.flatten()

    npt.assert_allclose(signal_in._data.reshape((6, -1)), signal_out._data)
    assert id(signal_in) != id(signal_out)


@pytest.fixture
def sine():
    """Generate a sine signal with f = 440 Hz and sampling_rate = 44100 Hz.

    Returns
    -------
    signal : ndarray, double
        The sine signal

    """
    amplitude = 1
    frequency = 440
    sampling_rate = 44100
    num_samples = 1000
    fullperiod = False
=======
>>>>>>> 479956ef

    # test reshape with tuple
    signal_in = Signal(np.random.rand(6, 256), 44100)
    signal_out = signal_in.reshape((3, 2))
    npt.assert_allclose(signal_in._data.reshape(3, 2, -1), signal_out._data)
    assert id(signal_in) != id(signal_out)

    signal_out = signal_in.reshape((3, -1))
    npt.assert_allclose(signal_in._data.reshape(3, 2, -1), signal_out._data)
    assert id(signal_in) != id(signal_out)

    # test reshape with int
    signal_in = Signal(np.random.rand(3, 2, 256), 44100)
    signal_out = signal_in.reshape(6)
    npt.assert_allclose(signal_in._data.reshape(6, -1), signal_out._data)
    assert id(signal_in) != id(signal_out)


def test_reshape_exceptions():
    signal_in = Signal(np.random.rand(6, 256), 44100)
    signal_out = signal_in.reshape((3, 2))
    npt.assert_allclose(signal_in._data.reshape(3, 2, -1), signal_out._data)
    # test assertion for non-tuple input
    with pytest.raises(ValueError):
        signal_out = signal_in.reshape([3, 2])

    # test assertion for wrong dimension
    with pytest.raises(ValueError, match='Can not reshape signal of cshape'):
        signal_out = signal_in.reshape((3, 4))


def test_flatten():

    # test 2D signal (flatten should not change anything)
    x = np.random.rand(2, 256)
    signal_in = Signal(x, 44100)
    signal_out = signal_in.flatten()

    npt.assert_allclose(signal_in._data, signal_out._data)
    assert id(signal_in) != id(signal_out)

    # test 3D signal
    x = np.random.rand(3, 2, 256)
    signal_in = Signal(x, 44100)
    signal_out = signal_in.flatten()

    npt.assert_allclose(signal_in._data.reshape((6, -1)), signal_out._data)
    assert id(signal_in) != id(signal_out)<|MERGE_RESOLUTION|>--- conflicted
+++ resolved
@@ -15,23 +15,13 @@
     signal = Signal(sine.time.tolist(), sine.sampling_rate, domain='time')
     assert isinstance(signal, Signal)
 
-    signal = Signal(impulse_list, 44100, domain='freq')
-    assert isinstance(signal, Signal)
-
 
 def test_signal_init_default_parameter(sine):
     # using all defaults
     signal = Signal(sine.time, sine.sampling_rate)
     assert signal.domain == 'time'
     assert signal.fft_norm == 'none'
-<<<<<<< HEAD
     assert signal.comment == 'none'
-
-    # default of fft_norm depending on signal type
-    signal = Signal(impulse_list, 44100)
-=======
-    assert signal.comment is None
->>>>>>> 479956ef
     assert signal.fft_norm == 'none'
 
 
@@ -183,16 +173,9 @@
     signal = Signal(sine.time, sine.sampling_rate, fft_norm=sine.fft_norm)
     npt.assert_string_equal(signal.signal_type, 'energy')
 
-<<<<<<< HEAD
-    signal_type = "power"
-    signal = Signal(sine, 44100, fft_norm='rms')
-    signal._signal_type = signal_type
-    npt.assert_string_equal(signal.signal_type, signal_type)
-=======
     signal = Signal(
         sine_rms.time, sine_rms.sampling_rate, fft_norm=sine_rms.fft_norm)
     npt.assert_string_equal(signal.signal_type, 'power')
->>>>>>> 479956ef
 
 
 def test_setter_signal_type(sine):
@@ -340,7 +323,6 @@
 
 
 def test_reshape():
-<<<<<<< HEAD
 
     # test reshape with tuple
     signal_in = Signal(np.random.rand(6, 256), 44100)
@@ -388,71 +370,4 @@
     signal_out = signal_in.flatten()
 
     npt.assert_allclose(signal_in._data.reshape((6, -1)), signal_out._data)
-    assert id(signal_in) != id(signal_out)
-
-
-@pytest.fixture
-def sine():
-    """Generate a sine signal with f = 440 Hz and sampling_rate = 44100 Hz.
-
-    Returns
-    -------
-    signal : ndarray, double
-        The sine signal
-
-    """
-    amplitude = 1
-    frequency = 440
-    sampling_rate = 44100
-    num_samples = 1000
-    fullperiod = False
-=======
->>>>>>> 479956ef
-
-    # test reshape with tuple
-    signal_in = Signal(np.random.rand(6, 256), 44100)
-    signal_out = signal_in.reshape((3, 2))
-    npt.assert_allclose(signal_in._data.reshape(3, 2, -1), signal_out._data)
-    assert id(signal_in) != id(signal_out)
-
-    signal_out = signal_in.reshape((3, -1))
-    npt.assert_allclose(signal_in._data.reshape(3, 2, -1), signal_out._data)
-    assert id(signal_in) != id(signal_out)
-
-    # test reshape with int
-    signal_in = Signal(np.random.rand(3, 2, 256), 44100)
-    signal_out = signal_in.reshape(6)
-    npt.assert_allclose(signal_in._data.reshape(6, -1), signal_out._data)
-    assert id(signal_in) != id(signal_out)
-
-
-def test_reshape_exceptions():
-    signal_in = Signal(np.random.rand(6, 256), 44100)
-    signal_out = signal_in.reshape((3, 2))
-    npt.assert_allclose(signal_in._data.reshape(3, 2, -1), signal_out._data)
-    # test assertion for non-tuple input
-    with pytest.raises(ValueError):
-        signal_out = signal_in.reshape([3, 2])
-
-    # test assertion for wrong dimension
-    with pytest.raises(ValueError, match='Can not reshape signal of cshape'):
-        signal_out = signal_in.reshape((3, 4))
-
-
-def test_flatten():
-
-    # test 2D signal (flatten should not change anything)
-    x = np.random.rand(2, 256)
-    signal_in = Signal(x, 44100)
-    signal_out = signal_in.flatten()
-
-    npt.assert_allclose(signal_in._data, signal_out._data)
-    assert id(signal_in) != id(signal_out)
-
-    # test 3D signal
-    x = np.random.rand(3, 2, 256)
-    signal_in = Signal(x, 44100)
-    signal_out = signal_in.flatten()
-
-    npt.assert_allclose(signal_in._data.reshape((6, -1)), signal_out._data)
     assert id(signal_in) != id(signal_out)