import numpy as np
import numpy.testing as npt
import pytest

from pyfar import Signal
import pyfar as pf


def test_signal_init():
    """Test to init Signal without optional parameters."""
    signal = Signal(np.array([1., 2., 3.]), 44100)
    assert isinstance(signal, Signal)


def test_signal_init_list():
    signal = Signal([1, 2, 3], 44100)
    assert isinstance(signal, Signal)


def test_signal_init_default_parameter():
    # using all defaults
    signal = Signal([1, 2, 3], 44100)
    assert signal.domain == 'time'
    assert signal.fft_norm == 'none'
    assert signal.comment == ''
    assert not signal.complex


def test_signal_init_assertions():
    """Test assertions in initialization."""

    with pytest.raises(ValueError, match="Invalid FFT normalization"):
        Signal(1, 44100, fft_norm="funky")

    with pytest.raises(ValueError, match="n_samples can not be larger"):
        Signal(1, 44100, domain="freq", n_samples=10)

    with pytest.raises(ValueError, match="Invalid domain"):
        Signal(1, 44100, domain="space")

    with pytest.raises(ValueError, match="n_samples can not be larger"):
        Signal(1, 44100, domain="freq", is_complex=True, n_samples=10)

    # pass complex data but dont set complex flag
    with pytest.raises(ValueError, match="time data is complex, "
                                         "set is_complex flag or pass "
                                         "real-valued data."):
        Signal([1+1j, 2+2j, 3+3j], 44100)


def test_signal_init_time_dtype():
    """
    Test casting and assertions of dtype (also test time setter because
    it is called during initialization).
    """
    # pass integer values, expect float casting
    signal = Signal([1, 2, 3], 44100)
    assert signal.time.dtype.kind == "f"

    # pass real-valued int data and set complex flag, expect complex casting
    signal = Signal([1, 2, 3], 44100, is_complex=True)
    assert signal.time.dtype.kind == "c"

    # pass float data
    signal = Signal([1., 2., 3.], 44100)
    assert signal.time.dtype.kind == "f"

    # pass real-valued float data and set complex flag
    signal = Signal([1., 2., 3.], 44100, is_complex=True)
    assert signal.time.dtype.kind == "c"

    # pass complex-valued data and set complex flag
    signal = Signal([1+1j, 2+2j, 3+3j], 44100, is_complex=True)
    assert signal.time.dtype.kind == "c"

    # pass array of invalid type
    with pytest.raises(TypeError, match="int, uint, float, or complex"):
        Signal(['1', '2', '3'], 44100)

    # pass array with invalid value
    with pytest.raises(ValueError, match="input values must be numeric"):
        Signal(np.array([1, 2, np.nan]), 44100)


def test_data_frequency_init_dtype():
    """
    Test casting and assertions of dtype (also test freq setter because
    it is called during initialization).
    """

    # integer to float casting
    signal = Signal([1, 2, 3], 44100, 4, "freq")
    assert signal.freq.dtype.kind == "c"

    # float
    signal = Signal([1., 2., 3.], 44100, 4, "freq")
    assert signal.freq.dtype.kind == "c"

    # complex
    signal = Signal([1+1j, 2+2j, 3+3j], 44100, 4, "freq")
    assert signal.freq.dtype.kind == "c"

    # object array
    with pytest.raises(TypeError, match="int, uint, float, or complex"):
        Signal(["1", "2", "3"], 44100, 4, "freq")

    # pass array of invalid type
    with pytest.raises(TypeError, match="int, uint, float, or complex"):
        Signal(['1', '2', '3'], 44100, 4, "freq")

    # pass array with invalid value
    with pytest.raises(ValueError, match="input values must be numeric"):
        Signal(np.array([1, 2, np.nan]), 44100, 4, "freq")


def test_signal_comment():
    signal = Signal([1, 2, 3], 44100, comment='Bla')
    assert signal.comment == 'Bla'

    signal.comment = 'Blub'
    assert signal.comment == 'Blub'

    with pytest.raises(TypeError, match="comment has to be of type string."):
        Signal([1, 2, 3], 44100, comment=[1, 2, 3])


def test_domain_getter_freq():
    signal = Signal(np.array([1]), 44100)
    signal._domain = 'freq'
    assert signal.domain == 'freq'


def test_domain_getter_time():
    signal = Signal(np.array([1]), 44100)
    signal._domain = 'time'
    assert signal.domain == 'time'


def test_domain_setter_error():
    signal = Signal(np.array([1]), 44100)
    with pytest.raises(ValueError, match='Incorrect domain'):
        signal.domain = 'quark'


def test_domain_setter_freq_when_freq():
    signal = Signal(np.array([1]), 44100)
    domain = 'freq'
    signal._domain = domain
    signal.domain = domain
    assert signal.domain == domain


def test_domain_setter_freq_when_time():
    signal = Signal([1, 2, 3, 4], 44100, domain='time', fft_norm='rms')
    domain = 'freq'
    signal.domain = domain
    assert signal.domain == domain
    assert signal._data.shape == signal.cshape + (signal.n_bins,)


def test_domain_setter_time_when_time():
    signal = Signal(np.array([1]), 44100)
    domain = 'time'
    signal._domain = domain
    signal.domain = domain
    assert signal.domain == domain


def test_domain_setter_time_when_freq():
    with pytest.warns(UserWarning, match="Number of samples"):
        signal = Signal([1, 2, 3, 4], 44100, domain='freq', fft_norm='rms')
    domain = 'time'
    signal.domain = domain
    assert signal.domain == domain
    assert signal._data.shape == signal.cshape + (signal.n_samples,)


def test_signal_init_val():
    """Test to init Signal with complete parameters."""
    signal = Signal([1, 2, 3], 44100, domain='time', fft_norm='none')
    assert isinstance(signal, Signal)


def test_signal_init_freq():
    """Test to init Signal with spectrum."""
    # full parameters
    signal = Signal(
        [1, 2, 3], 44100, n_samples=4, domain='freq', fft_norm='amplitude')
    assert isinstance(signal, Signal)
    npt.assert_allclose(signal.freq, np.array([[1., 2., 3.]]), atol=1e-15)
    desired = np.array([[1., 2./2, 3.]]) * 4
    npt.assert_allclose(signal._data, desired, atol=1e-15)

    # minimal parameters single frequency data
    with pytest.warns(UserWarning, match="Number of samples not given"):
        signal = Signal([1], 44100, domain='freq')
    npt.assert_allclose(signal._data, np.array([[1]]), atol=1e-15)


def test_n_samples():
    """Test for number of samples."""
    signal = Signal([1, 2, 3], 44100, domain='time')
    assert signal.n_samples == 3

    signal = Signal([1, 2, 3], 44100, domain='time', is_complex=True)
    assert signal.n_samples == 3

    signal = Signal([1, 2, 3], 44100, domain='freq')
    assert signal.n_samples == 4

    signal = Signal([1, 2, 3], 44100, domain='freq', is_complex=True)
    assert signal.n_samples == 3


def test_n_bins():
    """Test for number of freq bins."""
    signal = Signal([1, 2, 3], 44100, domain='time')
    assert signal.n_bins == 2
    signal = Signal([1, 2, 3, 4], 44100, domain='time')
    assert signal.n_bins == 3
    signal = Signal([1, 2, 3], 44100, domain='time', is_complex=True)
    assert signal.n_bins == 3
    signal = Signal([1, 2, 3, 4], 44100, domain='time', is_complex=True)
    assert signal.n_bins == 4


def test_times():
    """Test for the time instances."""
    signal = Signal([1, 2, 3, 4], 2, domain='time')
    npt.assert_allclose(signal.times, [0., 0.5, 1., 1.5])


def test_getter_time():
    """Test if attribute time is accessed correctly."""
    signal = Signal([1, 2, 3], 44100, domain='time')
    signal._domain = 'time'
    signal._data = np.array([[1., 2., 3.]])
    npt.assert_allclose(signal.time, np.array([[1., 2., 3.]]))


def test_setter_time():
    """Test if attribute time is set correctly."""
    signal = Signal([1, 2, 3], 44100, domain='time')
    signal.time = np.array([1., 2., 3.])
    assert signal._domain == 'time'
    npt.assert_allclose(signal._data, np.array([[1., 2., 3.]]))


def test_getter_freq():
    """Test if attribute freq is accessed correctly."""
    signal = Signal([1, 2, 3, 4], 44100, fft_norm='amplitude')
    signal._domain = 'freq'
    signal._data = np.array([[1., 2., 3.]])
    desired = np.array([[1., 2*2, 3.]]) / signal.n_samples
    npt.assert_allclose(signal.freq, desired)


def test_setter_freq():
    """Test if attribute freq is set correctly and for the warning for
    estimating the number of samples from n_bins.
    """
    signal = Signal([1, 2, 3], 44100, fft_norm='amplitude')
    with pytest.warns(UserWarning, match="Number of samples not given"):
        signal.freq = np.array([[1., 2., 3.]])
    assert signal.domain == 'freq'
    desired = signal.n_samples * np.array([[1., 2./2, 3.]])
    npt.assert_allclose(signal._data, desired)
    npt.assert_allclose(signal.freq, np.array([[1., 2., 3.]]))


def test_setter_freq_single_frequency():
    """Test if attribute freq is set correctly for single frequency data."""
    signal = Signal([1, 2, 3], 44100, fft_norm='amplitude')
    with pytest.warns(UserWarning, match="Number of samples not given"):
        signal.freq = np.array([[1.]])
    assert signal.domain == 'freq'
    desired = signal.n_samples * np.array([[1.]])
    npt.assert_allclose(signal._data, desired)
    npt.assert_allclose(signal.freq, np.array([[1.]]))


def test_getter_sampling_rate():
    """Test if attribute sampling rate is accessed correctly."""
    signal = Signal([1, 2, 3], 44100)
    signal._sampling_rate = 1000
    assert signal.sampling_rate == 1000


def test_setter_sampligrate():
    """Test if attribute sampling rate is set correctly."""
    signal = Signal([1, 2, 3], 44100)
    signal.sampling_rate = 1000
    assert signal._sampling_rate == 1000


def test_getter_signal_type():
    """Test if attribute signal type is accessed correctly."""
    signal = Signal([1, 2, 3], 44100, fft_norm='none')
    npt.assert_string_equal(signal.signal_type, 'energy')

    signal = Signal([1, 2, 3], 44100, fft_norm='rms')
    npt.assert_string_equal(signal.signal_type, 'power')


def test_getter_fft_norm():
    signal = Signal([1, 2, 3], 44100, fft_norm='psd')
    assert signal.fft_norm == 'psd'


def test_setter_fft_norm():
    spec_power_unitary = np.atleast_2d([1, 2, 1])
    spec_power_amplitude = np.atleast_2d([1/4, 2/4, 1/4])

    signal = Signal(
        spec_power_unitary, 44100, n_samples=4, domain='freq',
        fft_norm='unitary')

    # changing the fft_norm also changes the spectrum
    npt.assert_allclose(signal.freq, spec_power_unitary, atol=1e-15)
    signal.fft_norm = 'amplitude'
    assert signal.fft_norm == 'amplitude'
    npt.assert_allclose(signal.freq, spec_power_amplitude, atol=1e-15)

    # changing the fft norm in the time domain does not change the time data
    signal.domain = 'time'
    time_power_amplitude = signal._data.copy()
    signal.fft_norm = 'unitary'
    npt.assert_allclose(signal.time, time_power_amplitude)
    npt.assert_allclose(signal.freq, spec_power_unitary)

    # setting an invalid fft_norm
    match = 'Invalid FFT normalization. Has to be none, unitary, amplitude'
    with pytest.raises(ValueError, match=match):
        signal.fft_norm = 'bullshit'

    # setting fft_norm for complex time signals
    signal = pf.Signal([1, 2, 3], 44100,
                       fft_norm='none', is_complex=True)
    with pytest.raises(ValueError,
                       match="'rms', 'power', and 'psd' FFT normalization is "
                             "not valid for complex time signals"):
        signal.fft_norm = "rms"
    with pytest.raises(ValueError,
                       match="'rms', 'power', and 'psd' FFT normalization is "
                             "not valid for complex time signals"):
        signal.fft_norm = "power"
    with pytest.raises(ValueError,
                       match="'rms', 'power', and 'psd' FFT normalization is "
                             "not valid for complex time signals"):
        signal.fft_norm = "psd"


def test_fft_selection():
    """Test if appropriate FFT is computed."""
    signal = Signal([1, 2, 3], 44100, is_complex=False)
    assert signal.freq.shape[1] == 2

    signal = Signal([1, 2, 3], 44100, is_complex=True)
    assert signal.freq.shape[1] == 3


def test_dtype():
    """Test for converting int to float upon init."""

    signal = Signal([1, 2, 3], 44100)
    assert signal._data.dtype.kind == "f"


def test_signal_length():
    """Test for the signal length."""
    signal = Signal([1, 2, 3, 4], 2)
    assert signal.signal_length == 1.5


def test_cshape():
    """Test the attribute cshape."""
    time = np.arange(2 * 3 * 4).reshape((2, 3, 4))
    signal = Signal(time, 44100)
    assert signal.cshape == (2, 3)


def test_cdim():
    """Test the attribute cdim."""
    time = np.arange(2 * 3 * 4).reshape((2, 3, 4))
    signal = Signal(time, 44100)
    assert signal.cdim == 2


def test_magic_getitem():
    """Test slicing operations by the magic function __getitem__."""
    time = np.arange(2 * 3 * 4).reshape((2, 3, 4))
    signal = Signal(time, 44100, domain='time')
    npt.assert_allclose(signal[0]._data, time[0])


def test_magic_getitem_complex():
    """Test slicing operations by the magic function __getitem__."""
    time = np.arange(2 * 3 * 4, dtype=complex).reshape((2, 3, 4))
    signal = Signal(time, 44100, domain='time', is_complex=True)
    assert signal[0].complex
    npt.assert_allclose(signal[0]._data, time[0])


def test_magic_getitem_slice():
    """Test slicing operations by the magic function __getitem__."""
    time = np.arange(2 * 3 * 4).reshape((2, 3, 4))
    signal = Signal(time, 44100, domain='time')
    npt.assert_allclose(signal[:1]._data, time[:1])


def test_magic_getitem_allslice():
    """Test slicing operations by the magic function __getitem__."""
    time = np.arange(2 * 3 * 4).reshape((2, 3, 4))
    signal = Signal(time, 44100, domain='time')
    npt.assert_allclose(signal[:]._data, time[:])


def test_magic_getitem_ellipsis():
    """Test slicing operations by the magic function __getitem__."""
    signal = pf.Signal([[[1, 1, 1], [2, 2, 2]]], 44100)
    npt.assert_allclose(signal[..., 0].time, np.atleast_2d([1, 1, 1]))
    assert signal[..., 0].time.shape == (1, 3)


@pytest.mark.parametrize('domain', ['time', 'freq'])
def test_magic_getitem_error(domain):
    """
    Test if indexing that would return a subset of the samples or frequency
    bins raises a key error.
    """
    signal = pf.Signal([[0, 0, 0, 0, 0], [1, 1, 1, 1, 1]], 1)
    signal.domain = domain
    # manually indexing too many dimensions
    with pytest.raises(IndexError, match='Indexed dimensions must not exceed'):
        signal[0, 1]
    # indexing too many dimensions with ellipsis operator
    with pytest.raises(IndexError, match='Indexed dimensions must not exceed'):
        signal[0, 0, ..., 1]


def test_magic_setitem():
    """Test the magic function __setitem__."""
    signal = Signal([1, 2, 3], 44100)
    set_signal = Signal([2, 3, 4], 44100)
    signal[0] = set_signal
    npt.assert_allclose(signal._data, set_signal._data)


def test_magic_setitem_wrong_sr():
    """Test the magic function __setitem__."""
    signal = Signal([1, 2, 3], 44100)
    set_signal = Signal([1, 2, 3], 48000)
    with pytest.raises(ValueError, match='sampling rates do not match'):
        signal[0] = set_signal


def test_magic_setitem_wrong_norm():
    """Test the magic function __setitem__."""
    signal = Signal([1, 2, 3], 44100, fft_norm='none')
    set_signal = Signal([1, 2, 3], 44100, fft_norm='rms')
    with pytest.raises(ValueError, match='FFT norms do not match'):
        signal[0] = set_signal


def test_magic_setitem_wrong_n_samples():
    """Test the magic function __setitem__."""
    signal = Signal([1, 2, 3, 4], 44100)
    set_signal = Signal([1, 2, 3], 44100)
    with pytest.raises(ValueError, match='number of samples does not match'):
        signal[0] = set_signal


@pytest.mark.parametrize("audio", [
    pf.TimeData([1, 2], [1, 2]), pf.FrequencyData([1, 2], [1, 2])])
def test_magic_setitem_wrong_type(audio):
    signal = Signal([1, 2, 3, 4], 44100)
    with pytest.raises(ValueError, match="Comparison only valid"):
        signal[0] = audio


def test_find_nearest_time():
    sampling_rate = 100
    signal = Signal(np.zeros(100), sampling_rate)
    actual = signal.find_nearest_time(0.5)
    expected = 50
    assert actual == expected

    actual = signal.find_nearest_time([0.5, 0.75])
    expected = [50, 75]
    npt.assert_allclose(actual, expected)


def test_find_nearest_frequency():
    sampling_rate = 100
    signal = Signal(np.zeros(100*2), sampling_rate*2)
    actual = signal.find_nearest_frequency(50)
    expected = 50
    assert actual == expected

    actual = signal.find_nearest_frequency([50, 75])
    expected = [50, 75]
    npt.assert_allclose(actual, expected)


def test_reshape():

    # test reshape with tuple
    rng = np.random.default_rng()
    x = rng.random((6, 256))
    signal_in = Signal(x, 44100)
    signal_out = signal_in.reshape((3, 2))
    npt.assert_allclose(signal_in._data.reshape(3, 2, -1), signal_out._data)
    assert id(signal_in) != id(signal_out)

    signal_out = signal_in.reshape((3, -1))
    npt.assert_allclose(signal_in._data.reshape(3, 2, -1), signal_out._data)
    assert id(signal_in) != id(signal_out)

    # test reshape with int
    rng = np.random.default_rng()
    x = rng.random((3, 2, 256))
    signal_in = Signal(x, 44100)
    signal_out = signal_in.reshape(6)
    npt.assert_allclose(signal_in._data.reshape(6, -1), signal_out._data)
    assert id(signal_in) != id(signal_out)


def test_reshape_exceptions():
    rng = np.random.default_rng()
    x = rng.random((6, 256))
    signal_in = Signal(x, 44100)
    signal_out = signal_in.reshape((3, 2))
    npt.assert_allclose(signal_in._data.reshape(3, 2, -1), signal_out._data)
    # test assertion for non-tuple input
    match = 'newshape must be an integer or tuple'
    with pytest.raises(ValueError, match=match):
        signal_out = signal_in.reshape([3, 2])

    # test assertion for wrong dimension
    with pytest.raises(ValueError, match='Cannot reshape audio object'):
        signal_out = signal_in.reshape((3, 4))


def test_transpose():
    rng = np.random.default_rng()
    x = rng.random((6, 2, 5, 256))
    signal_in = Signal(x, 44100)
    signal_out = signal_in.transpose()
    npt.assert_allclose(signal_in.T._data, signal_out._data)
    npt.assert_allclose(
        signal_in._data.transpose(2, 1, 0, 3), signal_out._data)


@pytest.mark.parametrize('taxis', [(2, 0, 1), (-1, 0, -2)])
def test_transpose_args(taxis):
    rng = np.random.default_rng()
    x = rng.random((6, 2, 5, 256))
    signal_in = Signal(x, 44100)
    signal_out = signal_in.transpose(taxis)
    npt.assert_allclose(
        signal_in._data.transpose(2, 0, 1, 3), signal_out._data)
    signal_out = signal_in.transpose(*taxis)
    npt.assert_allclose(
        signal_in._data.transpose(2, 0, 1, 3), signal_out._data)


def test_flatten():

    # test 2D signal (flatten should not change anything)
    rng = np.random.default_rng()
    x = rng.random((2, 256))
    signal_in = Signal(x, 44100)
    signal_out = signal_in.flatten()

    npt.assert_allclose(signal_in._data, signal_out._data)
    assert id(signal_in) != id(signal_out)

    # test 3D signal
    rng = np.random.default_rng()
    x = rng.random((3, 2, 256))
    signal_in = Signal(x, 44100)
    signal_out = signal_in.flatten()

    npt.assert_allclose(signal_in._data.reshape((6, -1)), signal_out._data)
    assert id(signal_in) != id(signal_out)


def test___eq___equal():
    signal = Signal([1, 2, 3], 44100)
    actual = Signal([1, 2, 3], 44100)
    assert signal == actual


def test___eq___notEqual():
    time = np.arange(2*3*4).reshape((2, 3, 4))
    signal = Signal(time, 44100, domain='time')

    actual = Signal(0.5 * time, 44100, domain='time')
    assert not signal == actual
    actual = Signal(time, 2 * 44100, domain='time')
    assert not signal == actual
    comment = f'{signal.comment} A completely different thing'
    actual = Signal(time, 44100, domain='time', comment=comment)
    assert not signal == actual


def test__repr__(capfd):
    """Test string representation."""
    print(Signal([0, 1, 0], 44100))
    out, _ = capfd.readouterr()
    assert ("time domain energy Signal:\n"
            "(1,) channels with 3 samples @ 44100 Hz sampling rate "
            "and none FFT normalization") in out


def test_freq_raw():
    """Test to access unnormalized spectrum."""
    signal = Signal([1, 0, 0, 0], 44100, domain='time')
    npt.assert_allclose(signal.freq_raw, np.array([[1., 1., 1.]]))
    signal.fft_norm = 'amplitude'
    npt.assert_allclose(signal.freq, np.array([[1., 2., 1.]])/4)
    npt.assert_allclose(signal.freq_raw, np.array([[1., 1., 1.]]))


def test_setter_freq_raw():
    """Test if attribute freq_raw is set correctly."""
    signal = Signal([1, 2, 3], 44100, fft_norm='amplitude', n_samples=4)
    with pytest.warns(UserWarning, match="Number of samples not given"):
        signal.freq_raw = np.array([[1., 2., 3.]])
    assert signal.domain == 'freq'
    npt.assert_allclose(signal._data, np.array([[1., 2., 3.]]))


def test_setter_freq_raw_single_frequency():
    """
    Test if attribute freq_raw is set correctly for single frequency data.
    """
    signal = Signal([1, 2, 3], 44100, fft_norm='amplitude')
    with pytest.warns(UserWarning, match="Number of samples not given"):
        signal.freq_raw = np.array([[1.]])
    assert signal.domain == 'freq'
    npt.assert_allclose(signal._data, np.array([[1.]]))


def test_setter_freq_raw_dtype():
    """
    Test casting and assertions of dtype (not tested during initialization
    because that calls the `freq` setter).
    """
    signal = Signal([0, 1, 2], 44100, 4, "freq")

    # integer to float casting
    signal.freq_raw = [1, 2, 3]
    assert signal.freq_raw.dtype.kind == "c"
    npt.assert_allclose(signal.freq_raw, np.array([[1., 2., 3.]]))

    # float
    signal.freq_raw = [1., 2., 3.]
    assert signal.freq_raw.dtype.kind == "c"

    # complex
    signal.freq_raw = [1+1j, 2+2j, 3+3j]
    assert signal.freq_raw.dtype.kind == "c"

    # object array
    with pytest.raises(TypeError, match="int, uint, float, or complex"):
        signal.freq_raw = ["1", "2", "3"]


@pytest.mark.parametrize("domain", ["time", "freq"])
@pytest.mark.parametrize(('is_complex', 'kind'), [(True, "c"), (False, "f")])
def test_setter_complex_(domain, is_complex, kind):
<<<<<<< HEAD
    """Test setting complex flag of time and frequency domain signals."""
=======
    """ test setting complex flag of time and frequency domain signals."""
>>>>>>> 64a90ebc
    # test setting complex from False to True
    # for time domain signals

    signal = Signal([0, 1, 2], 44100, 4, "time")
    signal.domain = domain

    signal.complex = is_complex
    assert signal.time.dtype.kind == kind


def test_setter_complex_assert():
<<<<<<< HEAD
    """Test setting complex flag of time and frequency domain signals."""
=======
    """ test setting complex flag of time and frequency domain signals."""
>>>>>>> 64a90ebc

    signal = Signal([0 + 1j, 1 + 1j, 2 + 2j], 44100, 4, "time",
                    is_complex=True)
    with pytest.raises(ValueError, match="Signal has complex-valued time data"
                                         " is_complex flag cannot be "
                                         "`False`."):
        signal.complex = False

    signal.domain = "freq"
    with pytest.raises(ValueError, match="Signals frequency spectrum is not"
                                         " conjugate symmetric, is_complex "
                                         "flag cannot be `False`."):
        signal.complex = False


def test_setter_complex_even():
<<<<<<< HEAD
    """Test setting complex flag of time and frequency domain signals
    with even number of samples.
    """
=======
    """ test setting complex flag of time and frequency domain signals
    with even number of samples. """
>>>>>>> 64a90ebc
    # test setting complex from False to True
    # for time domain signals
    signal = Signal([0, 1, 2, 3], 44100, 4, "time")
    signal.complex = True
    assert signal.time.dtype.kind == "c"
    assert signal.freq.shape[1] == 4

    # test setting complex from True to False
    # for time domain signals
    signal = Signal([0, 1, 2, 3], 44100, 4, "time", is_complex=True)
    signal.complex = False
    assert signal.time.dtype.kind == "f"
    assert signal.freq.shape[1] == 3

    signal = Signal([0 + 1j, 1 + 1j, 2 + 2j, 3 + 3j], 44100, 4, "time",
                    is_complex=True)
    with pytest.raises(ValueError, match="Signal has complex-valued time data"
                                         " is_complex flag cannot be "
                                         "`False`."):
        signal.complex = False

    # test setting complex from False to True
    # for frequency domain signals
    signal = Signal([0, 1, 2, 3], 44100, 4, "time")
    signal.domain = "freq"
    signal.complex = True
    assert signal.time.dtype.kind == "c"
    assert signal.freq.shape[1] == 4

    # test setting complex from True to False
    # for frequency domain signals
    signal = Signal([0, 1, 2, 3], 44100, 4, "time", is_complex=True)
    signal.domain = "freq"
    signal.complex = False
    assert signal.time.dtype.kind == "f"
    assert signal.freq.shape[1] == 3

    signal = Signal([0 + 1j, 1 + 1j, 2 + 2j, 3 + 3j], 44100, 4, "time",
                    is_complex=True)
    signal.domain = "freq"
    with pytest.raises(ValueError, match="Signals frequency spectrum is not"
                                         " conjugate symmetric, "
                                         "is_complex flag cannot be `False`."):
        signal.complex = False


def test_setter_complex_odd():
<<<<<<< HEAD
    """Test setting complex flag of time and frequency domain signals
    with odd number of samples.
    """
=======
    """ test setting complex flag of time and frequency domain signals
    with odd number of samples. """
>>>>>>> 64a90ebc
    # test setting complex from False to True
    # for time domain signals
    signal = Signal([0, 1, 2, 3, 4], 44100, 5, "time")
    signal.complex = True
    assert signal.time.dtype.kind == "c"
    assert signal.freq.shape[1] == 5

    # test setting complex from True to False
    # for time domain signals
    signal = Signal([0, 1, 2, 3, 4], 44100, 5, "time", is_complex=True)
    signal.complex = False
    assert signal.time.dtype.kind == "f"
    assert signal.freq.shape[1] == 3

    signal = Signal([0 + 1j, 1 + 1j, 2 + 2j, 3 + 3j, 4 + 4j], 44100, 5, "time",
                    is_complex=True)
    with pytest.raises(ValueError, match="Signal has complex-valued time data"
                                         " is_complex flag cannot be "
                                         "`False`."):
        signal.complex = False

    # test setting complex from False to True
    # for frequency domain signals
    signal = Signal([0, 1, 2, 3, 4], 44100, 5, "time")
    signal.domain = "freq"
    signal.complex = True
    assert signal.time.dtype.kind == "c"
    assert signal.freq.shape[1] == 5

    # test setting complex from True to False
    # for frequency domain signals
    signal = Signal([0, 1, 2, 3, 4], 44100, 5, "time", is_complex=True)
    signal.domain = "freq"
    signal.complex = False
    assert signal.time.dtype.kind == "f"
    assert signal.freq.shape[1] == 3

    signal = Signal([0 + 1j, 1 + 1j, 2 + 2j, 3 + 3j, 4 + 4j], 44100, 5, "time",
                    is_complex=True)
    signal.domain = "freq"
    with pytest.raises(ValueError, match="Signals frequency spectrum is not"
                                         " conjugate symmetric, "
                                         "is_complex flag cannot be `False`."):
        signal.complex = False


def test_frequencies():
    """
    Test computing the discrete frequencies of the rfft/fft.
    """
    # test frequencies from a real-valued signals
    # with odd number of samples
    sampling_rate = 48000
    signal = Signal([0, 1, 2], sampling_rate=sampling_rate)
    desired = np.array([0, 16000])
    npt.assert_allclose(signal.frequencies, desired)
    # test frequencies from a real-valued signals
    # with even number of samples
    signal = Signal([0, 1, 2, 4], sampling_rate=sampling_rate)
    desired = np.array([0, 12000, 24000])
    npt.assert_allclose(signal.frequencies, desired)

    # test frequencies from a complex-valued signals
    # with odd number of samples
    signal = Signal([0, 1, 2], sampling_rate=sampling_rate, is_complex=True)
    desired = np.array([-16000, 0, 16000])
    npt.assert_allclose(signal.frequencies, desired)

    # test frequencies from a complex-valued signals
    # with even number of samples
    signal = Signal([0, 1, 2, 4], sampling_rate=sampling_rate, is_complex=True)
    desired = np.array([-24000, -12000, 0, 12000])
    npt.assert_allclose(signal.frequencies, desired)<|MERGE_RESOLUTION|>--- conflicted
+++ resolved
@@ -670,11 +670,7 @@
 @pytest.mark.parametrize("domain", ["time", "freq"])
 @pytest.mark.parametrize(('is_complex', 'kind'), [(True, "c"), (False, "f")])
 def test_setter_complex_(domain, is_complex, kind):
-<<<<<<< HEAD
     """Test setting complex flag of time and frequency domain signals."""
-=======
-    """ test setting complex flag of time and frequency domain signals."""
->>>>>>> 64a90ebc
     # test setting complex from False to True
     # for time domain signals
 
@@ -686,11 +682,7 @@
 
 
 def test_setter_complex_assert():
-<<<<<<< HEAD
     """Test setting complex flag of time and frequency domain signals."""
-=======
-    """ test setting complex flag of time and frequency domain signals."""
->>>>>>> 64a90ebc
 
     signal = Signal([0 + 1j, 1 + 1j, 2 + 2j], 44100, 4, "time",
                     is_complex=True)
@@ -707,14 +699,9 @@
 
 
 def test_setter_complex_even():
-<<<<<<< HEAD
     """Test setting complex flag of time and frequency domain signals
     with even number of samples.
     """
-=======
-    """ test setting complex flag of time and frequency domain signals
-    with even number of samples. """
->>>>>>> 64a90ebc
     # test setting complex from False to True
     # for time domain signals
     signal = Signal([0, 1, 2, 3], 44100, 4, "time")
@@ -762,14 +749,9 @@
 
 
 def test_setter_complex_odd():
-<<<<<<< HEAD
     """Test setting complex flag of time and frequency domain signals
     with odd number of samples.
     """
-=======
-    """ test setting complex flag of time and frequency domain signals
-    with odd number of samples. """
->>>>>>> 64a90ebc
     # test setting complex from False to True
     # for time domain signals
     signal = Signal([0, 1, 2, 3, 4], 44100, 5, "time")
