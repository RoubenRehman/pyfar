--- conflicted
+++ resolved
@@ -2,25 +2,35 @@
 
 """Plot sub-package for haiopy."""
 
-<<<<<<< HEAD
-from .plot import (
-    plot_freq,
-    plot_time,
-    plot_time_dB
+from .line import (
+    freq,
+    time,
+    time_dB,
+    phase,
+    group_delay,
+    spectrogram,
+    freq_phase,
+    freq_group_delay,
+    summary
 )
 from .spatial import (
     scatter,
     quiver
 )
 
+from . import utils
+
 __all__ = [
-    plot_freq,
-    plot_time,
-    plot_time_dB,
+    freq,
+    time,
+    time_dB,
+    phase,
+    group_delay,
+    spectrogram,
+    freq_phase,
+    freq_group_delay,
+    summary,
     scatter,
-    quiver
-]
-=======
-from . import line
-from . import utils
->>>>>>> a03687ac
+    quiver,
+    utils
+]